// !$*UTF8*$!
{
	archiveVersion = 1;
	classes = {
	};
	objectVersion = 46;
	objects = {

/* Begin PBXBuildFile section */
		D4049E571A3252B1003A1893 /* BrcmFirmwareStore.cpp in Sources */ = {isa = PBXBuildFile; fileRef = D4049E551A3252B1003A1893 /* BrcmFirmwareStore.cpp */; };
		D4049E581A3252B1003A1893 /* BrcmFirmwareStore.h in Headers */ = {isa = PBXBuildFile; fileRef = D4049E561A3252B1003A1893 /* BrcmFirmwareStore.h */; };
		D45C93E01BA3549A006D3FB8 /* USBHostDeviceShim.cpp in Sources */ = {isa = PBXBuildFile; fileRef = D45C93DF1BA3549A006D3FB8 /* USBHostDeviceShim.cpp */; settings = {ASSET_TAGS = (); }; };
		D4E0A25D1BA30FD300A5FE05 /* USBDeviceShim.cpp in Sources */ = {isa = PBXBuildFile; fileRef = D4E0A25A1BA30FD300A5FE05 /* USBDeviceShim.cpp */; settings = {ASSET_TAGS = (); }; };
		D4E0A25E1BA30FD300A5FE05 /* USBDeviceShim.h in Headers */ = {isa = PBXBuildFile; fileRef = D4E0A25B1BA30FD300A5FE05 /* USBDeviceShim.h */; settings = {ASSET_TAGS = (); }; };
		D4E0A25F1BA30FD300A5FE05 /* USBDeviceShim.h in Headers */ = {isa = PBXBuildFile; fileRef = D4E0A25B1BA30FD300A5FE05 /* USBDeviceShim.h */; settings = {ASSET_TAGS = (); }; };
		D4F91B041A2998CE0030D10D /* BrcmPatchRAM.h in Headers */ = {isa = PBXBuildFile; fileRef = D4F91B031A2998CE0030D10D /* BrcmPatchRAM.h */; };
		D4F91B061A2998CE0030D10D /* BrcmPatchRAM.cpp in Sources */ = {isa = PBXBuildFile; fileRef = D4F91B051A2998CE0030D10D /* BrcmPatchRAM.cpp */; };
		ED5817BD1B7A6AEF006C5522 /* BrcmFirmwareStore.cpp in Sources */ = {isa = PBXBuildFile; fileRef = D4049E551A3252B1003A1893 /* BrcmFirmwareStore.cpp */; };
		ED5817BE1B7A6AEF006C5522 /* BrcmPatchRAM.cpp in Sources */ = {isa = PBXBuildFile; fileRef = D4F91B051A2998CE0030D10D /* BrcmPatchRAM.cpp */; };
		ED5817C11B7A6AEF006C5522 /* BrcmPatchRAM.h in Headers */ = {isa = PBXBuildFile; fileRef = D4F91B031A2998CE0030D10D /* BrcmPatchRAM.h */; };
		ED5817C21B7A6AEF006C5522 /* BrcmFirmwareStore.h in Headers */ = {isa = PBXBuildFile; fileRef = D4049E561A3252B1003A1893 /* BrcmFirmwareStore.h */; };
/* End PBXBuildFile section */

/* Begin PBXCopyFilesBuildPhase section */
		D406C2F11A43C69100AEFA2D /* CopyFiles */ = {
			isa = PBXCopyFilesBuildPhase;
			buildActionMask = 2147483647;
			dstPath = "";
			dstSubfolderSpec = 13;
			files = (
			);
			runOnlyForDeploymentPostprocessing = 0;
		};
		ED2A7DD11B37DE6E00DC200F /* CopyFiles */ = {
			isa = PBXCopyFilesBuildPhase;
			buildActionMask = 2147483647;
			dstPath = "";
			dstSubfolderSpec = 13;
			files = (
			);
			runOnlyForDeploymentPostprocessing = 0;
		};
		ED5817C41B7A6AEF006C5522 /* CopyFiles */ = {
			isa = PBXCopyFilesBuildPhase;
			buildActionMask = 2147483647;
			dstPath = "";
			dstSubfolderSpec = 13;
			files = (
			);
			runOnlyForDeploymentPostprocessing = 0;
		};
/* End PBXCopyFilesBuildPhase section */

/* Begin PBXFileReference section */
		D4049E551A3252B1003A1893 /* BrcmFirmwareStore.cpp */ = {isa = PBXFileReference; fileEncoding = 4; lastKnownFileType = sourcecode.cpp.cpp; path = BrcmFirmwareStore.cpp; sourceTree = "<group>"; };
		D4049E561A3252B1003A1893 /* BrcmFirmwareStore.h */ = {isa = PBXFileReference; fileEncoding = 4; lastKnownFileType = sourcecode.c.h; path = BrcmFirmwareStore.h; sourceTree = "<group>"; };
		D45427691A2A045E000B0964 /* hci.h */ = {isa = PBXFileReference; lastKnownFileType = sourcecode.c.h; path = hci.h; sourceTree = "<group>"; };
		D454276C1A2A07A7000B0964 /* Common.h */ = {isa = PBXFileReference; lastKnownFileType = sourcecode.c.h; path = Common.h; sourceTree = "<group>"; };
		D45C93DF1BA3549A006D3FB8 /* USBHostDeviceShim.cpp */ = {isa = PBXFileReference; fileEncoding = 4; lastKnownFileType = sourcecode.cpp.cpp; name = USBHostDeviceShim.cpp; path = ../USBHostDeviceShim.cpp; sourceTree = "<group>"; };
		D4E0A25A1BA30FD300A5FE05 /* USBDeviceShim.cpp */ = {isa = PBXFileReference; fileEncoding = 4; lastKnownFileType = sourcecode.cpp.cpp; path = USBDeviceShim.cpp; sourceTree = "<group>"; };
		D4E0A25B1BA30FD300A5FE05 /* USBDeviceShim.h */ = {isa = PBXFileReference; fileEncoding = 4; lastKnownFileType = sourcecode.c.h; path = USBDeviceShim.h; sourceTree = "<group>"; };
		D4F91AFE1A2998CE0030D10D /* BrcmPatchRAM.kext */ = {isa = PBXFileReference; explicitFileType = wrapper.cfbundle; includeInIndex = 0; path = BrcmPatchRAM.kext; sourceTree = BUILT_PRODUCTS_DIR; };
		D4F91B021A2998CE0030D10D /* Info.plist */ = {isa = PBXFileReference; lastKnownFileType = text.plist.xml; path = Info.plist; sourceTree = "<group>"; };
		D4F91B031A2998CE0030D10D /* BrcmPatchRAM.h */ = {isa = PBXFileReference; lastKnownFileType = sourcecode.c.h; path = BrcmPatchRAM.h; sourceTree = "<group>"; };
		D4F91B051A2998CE0030D10D /* BrcmPatchRAM.cpp */ = {isa = PBXFileReference; lastKnownFileType = sourcecode.cpp.cpp; path = BrcmPatchRAM.cpp; sourceTree = "<group>"; };
		D4F91B121A299C210030D10D /* IOKit.framework */ = {isa = PBXFileReference; lastKnownFileType = wrapper.framework; name = IOKit.framework; path = Platforms/MacOSX.platform/Developer/SDKs/MacOSX10.9.sdk/System/Library/Frameworks/IOKit.framework; sourceTree = DEVELOPER_DIR; };
		ED2A7DD61B37DE6E00DC200F /* BrcmBluetoothInjector.kext */ = {isa = PBXFileReference; explicitFileType = wrapper.cfbundle; includeInIndex = 0; path = BrcmBluetoothInjector.kext; sourceTree = BUILT_PRODUCTS_DIR; };
		ED2A7DD71B37DE6F00DC200F /* BrcmBluetoothInjector-Info.plist */ = {isa = PBXFileReference; lastKnownFileType = text.plist.xml; path = "BrcmBluetoothInjector-Info.plist"; sourceTree = SOURCE_ROOT; };
		ED4CA64B1B86437100EBED28 /* makefile */ = {isa = PBXFileReference; fileEncoding = 4; lastKnownFileType = sourcecode.make; path = makefile; sourceTree = "<group>"; usesTabs = 1; };
		ED5817C91B7A6AEF006C5522 /* BrcmPatchRAM2.kext */ = {isa = PBXFileReference; explicitFileType = wrapper.cfbundle; includeInIndex = 0; path = BrcmPatchRAM2.kext; sourceTree = BUILT_PRODUCTS_DIR; };
		ED5817CB1B7A6BDF006C5522 /* Info_IOUSBHostDevice.plist */ = {isa = PBXFileReference; fileEncoding = 4; lastKnownFileType = text.plist.xml; path = Info_IOUSBHostDevice.plist; sourceTree = "<group>"; };
/* End PBXFileReference section */

/* Begin PBXFrameworksBuildPhase section */
		D4F91AFA1A2998CE0030D10D /* Frameworks */ = {
			isa = PBXFrameworksBuildPhase;
			buildActionMask = 2147483647;
			files = (
			);
			runOnlyForDeploymentPostprocessing = 0;
		};
		ED2A7DCC1B37DE6E00DC200F /* Frameworks */ = {
			isa = PBXFrameworksBuildPhase;
			buildActionMask = 2147483647;
			files = (
			);
			runOnlyForDeploymentPostprocessing = 0;
		};
		ED5817BF1B7A6AEF006C5522 /* Frameworks */ = {
			isa = PBXFrameworksBuildPhase;
			buildActionMask = 2147483647;
			files = (
			);
			runOnlyForDeploymentPostprocessing = 0;
		};
/* End PBXFrameworksBuildPhase section */

/* Begin PBXGroup section */
		D406C2F61A43C6E200AEFA2D /* Frameworks */ = {
			isa = PBXGroup;
			children = (
				D4F91B121A299C210030D10D /* IOKit.framework */,
			);
			name = Frameworks;
			sourceTree = "<group>";
		};
		D4F91AF41A2998CE0030D10D = {
			isa = PBXGroup;
			children = (
				ED4CA64B1B86437100EBED28 /* makefile */,
				D406C2F61A43C6E200AEFA2D /* Frameworks */,
				D4F91B001A2998CE0030D10D /* BrcmPatchRAM */,
				D4F91AFF1A2998CE0030D10D /* Products */,
			);
			sourceTree = "<group>";
		};
		D4F91AFF1A2998CE0030D10D /* Products */ = {
			isa = PBXGroup;
			children = (
				D4F91AFE1A2998CE0030D10D /* BrcmPatchRAM.kext */,
				ED2A7DD61B37DE6E00DC200F /* BrcmBluetoothInjector.kext */,
				ED5817C91B7A6AEF006C5522 /* BrcmPatchRAM2.kext */,
			);
			name = Products;
			sourceTree = "<group>";
		};
		D4F91B001A2998CE0030D10D /* BrcmPatchRAM */ = {
			isa = PBXGroup;
			children = (
				D4049E561A3252B1003A1893 /* BrcmFirmwareStore.h */,
				D4049E551A3252B1003A1893 /* BrcmFirmwareStore.cpp */,
				D4F91B031A2998CE0030D10D /* BrcmPatchRAM.h */,
				D4F91B051A2998CE0030D10D /* BrcmPatchRAM.cpp */,
				D4F91B011A2998CE0030D10D /* Supporting Files */,
				D45427691A2A045E000B0964 /* hci.h */,
				D454276C1A2A07A7000B0964 /* Common.h */,
				ED2A7DD91B37DEAD00DC200F /* BrcmBluetoothInjector */,
				D4E0A25A1BA30FD300A5FE05 /* USBDeviceShim.cpp */,
				D45C93DF1BA3549A006D3FB8 /* USBHostDeviceShim.cpp */,
				D4E0A25B1BA30FD300A5FE05 /* USBDeviceShim.h */,
			);
			path = BrcmPatchRAM;
			sourceTree = "<group>";
		};
		D4F91B011A2998CE0030D10D /* Supporting Files */ = {
			isa = PBXGroup;
			children = (
				ED5817CB1B7A6BDF006C5522 /* Info_IOUSBHostDevice.plist */,
				D4F91B021A2998CE0030D10D /* Info.plist */,
			);
			name = "Supporting Files";
			sourceTree = "<group>";
		};
		ED2A7DD91B37DEAD00DC200F /* BrcmBluetoothInjector */ = {
			isa = PBXGroup;
			children = (
				ED2A7DD71B37DE6F00DC200F /* BrcmBluetoothInjector-Info.plist */,
			);
			name = BrcmBluetoothInjector;
			path = ..;
			sourceTree = "<group>";
		};
/* End PBXGroup section */

/* Begin PBXHeadersBuildPhase section */
		D4F91AFB1A2998CE0030D10D /* Headers */ = {
			isa = PBXHeadersBuildPhase;
			buildActionMask = 2147483647;
			files = (
				D4F91B041A2998CE0030D10D /* BrcmPatchRAM.h in Headers */,
				D4049E581A3252B1003A1893 /* BrcmFirmwareStore.h in Headers */,
				D4E0A25F1BA30FD300A5FE05 /* USBDeviceShim.h in Headers */,
			);
			runOnlyForDeploymentPostprocessing = 0;
		};
		ED2A7DCD1B37DE6E00DC200F /* Headers */ = {
			isa = PBXHeadersBuildPhase;
			buildActionMask = 2147483647;
			files = (
			);
			runOnlyForDeploymentPostprocessing = 0;
		};
		ED5817C01B7A6AEF006C5522 /* Headers */ = {
			isa = PBXHeadersBuildPhase;
			buildActionMask = 2147483647;
			files = (
				ED5817C11B7A6AEF006C5522 /* BrcmPatchRAM.h in Headers */,
				ED5817C21B7A6AEF006C5522 /* BrcmFirmwareStore.h in Headers */,
				D4E0A25E1BA30FD300A5FE05 /* USBDeviceShim.h in Headers */,
			);
			runOnlyForDeploymentPostprocessing = 0;
		};
/* End PBXHeadersBuildPhase section */

/* Begin PBXNativeTarget section */
		D4F91AFD1A2998CE0030D10D /* BrcmPatchRAM */ = {
			isa = PBXNativeTarget;
			buildConfigurationList = D4F91B091A2998CE0030D10D /* Build configuration list for PBXNativeTarget "BrcmPatchRAM" */;
			buildPhases = (
				D4F91AF91A2998CE0030D10D /* Sources */,
				D4F91AFA1A2998CE0030D10D /* Frameworks */,
				D4F91AFB1A2998CE0030D10D /* Headers */,
				D4F91AFC1A2998CE0030D10D /* Resources */,
				D406C2F11A43C69100AEFA2D /* CopyFiles */,
				D42C3CF71A64053D0073C2A1 /* ShellScript */,
			);
			buildRules = (
			);
			dependencies = (
			);
			name = BrcmPatchRAM;
			productName = BrcmPatchRAM;
			productReference = D4F91AFE1A2998CE0030D10D /* BrcmPatchRAM.kext */;
			productType = "com.apple.product-type.kernel-extension";
		};
		ED2A7DC81B37DE6E00DC200F /* BrcmBluetoothInjector */ = {
			isa = PBXNativeTarget;
			buildConfigurationList = ED2A7DD31B37DE6E00DC200F /* Build configuration list for PBXNativeTarget "BrcmBluetoothInjector" */;
			buildPhases = (
				ED2A7DC91B37DE6E00DC200F /* Sources */,
				ED2A7DCC1B37DE6E00DC200F /* Frameworks */,
				ED2A7DCD1B37DE6E00DC200F /* Headers */,
				ED2A7DD01B37DE6E00DC200F /* Resources */,
				ED2A7DD11B37DE6E00DC200F /* CopyFiles */,
				ED2A7DD21B37DE6E00DC200F /* ShellScript */,
			);
			buildRules = (
			);
			dependencies = (
			);
			name = BrcmBluetoothInjector;
			productName = BrcmPatchRAM;
			productReference = ED2A7DD61B37DE6E00DC200F /* BrcmBluetoothInjector.kext */;
			productType = "com.apple.product-type.kernel-extension";
		};
		ED5817BB1B7A6AEF006C5522 /* BrcmPatchRAM2 */ = {
			isa = PBXNativeTarget;
			buildConfigurationList = ED5817C61B7A6AEF006C5522 /* Build configuration list for PBXNativeTarget "BrcmPatchRAM2" */;
			buildPhases = (
				ED5817BC1B7A6AEF006C5522 /* Sources */,
				ED5817BF1B7A6AEF006C5522 /* Frameworks */,
				ED5817C01B7A6AEF006C5522 /* Headers */,
				ED5817C31B7A6AEF006C5522 /* Resources */,
				ED5817C41B7A6AEF006C5522 /* CopyFiles */,
				ED5817C51B7A6AEF006C5522 /* ShellScript */,
			);
			buildRules = (
			);
			dependencies = (
			);
			name = BrcmPatchRAM2;
			productName = BrcmPatchRAM;
			productReference = ED5817C91B7A6AEF006C5522 /* BrcmPatchRAM2.kext */;
			productType = "com.apple.product-type.kernel-extension";
		};
/* End PBXNativeTarget section */

/* Begin PBXProject section */
		D4F91AF51A2998CE0030D10D /* Project object */ = {
			isa = PBXProject;
			attributes = {
				LastUpgradeCheck = 0620;
				TargetAttributes = {
					D4F91AFD1A2998CE0030D10D = {
						CreatedOnToolsVersion = 6.1;
					};
				};
			};
			buildConfigurationList = D4F91AF81A2998CE0030D10D /* Build configuration list for PBXProject "BrcmPatchRAM" */;
			compatibilityVersion = "Xcode 3.2";
			developmentRegion = English;
			hasScannedForEncodings = 0;
			knownRegions = (
				en,
			);
			mainGroup = D4F91AF41A2998CE0030D10D;
			productRefGroup = D4F91AFF1A2998CE0030D10D /* Products */;
			projectDirPath = "";
			projectRoot = "";
			targets = (
				ED5817BB1B7A6AEF006C5522 /* BrcmPatchRAM2 */,
				D4F91AFD1A2998CE0030D10D /* BrcmPatchRAM */,
				ED2A7DC81B37DE6E00DC200F /* BrcmBluetoothInjector */,
			);
		};
/* End PBXProject section */

/* Begin PBXResourcesBuildPhase section */
		D4F91AFC1A2998CE0030D10D /* Resources */ = {
			isa = PBXResourcesBuildPhase;
			buildActionMask = 2147483647;
			files = (
			);
			runOnlyForDeploymentPostprocessing = 0;
		};
		ED2A7DD01B37DE6E00DC200F /* Resources */ = {
			isa = PBXResourcesBuildPhase;
			buildActionMask = 2147483647;
			files = (
			);
			runOnlyForDeploymentPostprocessing = 0;
		};
		ED5817C31B7A6AEF006C5522 /* Resources */ = {
			isa = PBXResourcesBuildPhase;
			buildActionMask = 2147483647;
			files = (
			);
			runOnlyForDeploymentPostprocessing = 0;
		};
/* End PBXResourcesBuildPhase section */

/* Begin PBXShellScriptBuildPhase section */
		D42C3CF71A64053D0073C2A1 /* ShellScript */ = {
			isa = PBXShellScriptBuildPhase;
			buildActionMask = 2147483647;
			files = (
			);
			inputPaths = (
			);
			outputPaths = (
			);
			runOnlyForDeploymentPostprocessing = 0;
			shellPath = /bin/sh;
			shellScript = "if [ -e Build/Debug ] && [ -e Build/Release ]; then tar -czf Build/BrcmPatchRAM.tar.gz Build/Debug Build/Release; fi";
			showEnvVarsInLog = 0;
		};
		ED2A7DD21B37DE6E00DC200F /* ShellScript */ = {
			isa = PBXShellScriptBuildPhase;
			buildActionMask = 2147483647;
			files = (
			);
			inputPaths = (
			);
			outputPaths = (
			);
			runOnlyForDeploymentPostprocessing = 0;
			shellPath = /bin/sh;
			shellScript = "if [ -e Build/Debug ] && [ -e Build/Release ]; then tar -czf Build/BrcmPatchRAM.tar.gz Build/Debug Build/Release; fi";
			showEnvVarsInLog = 0;
		};
		ED5817C51B7A6AEF006C5522 /* ShellScript */ = {
			isa = PBXShellScriptBuildPhase;
			buildActionMask = 2147483647;
			files = (
			);
			inputPaths = (
			);
			outputPaths = (
			);
			runOnlyForDeploymentPostprocessing = 0;
			shellPath = /bin/sh;
			shellScript = "if [ -e Build/Debug ] && [ -e Build/Release ]; then tar -czf Build/BrcmPatchRAM.tar.gz Build/Debug Build/Release; fi";
			showEnvVarsInLog = 0;
		};
/* End PBXShellScriptBuildPhase section */

/* Begin PBXSourcesBuildPhase section */
		D4F91AF91A2998CE0030D10D /* Sources */ = {
			isa = PBXSourcesBuildPhase;
			buildActionMask = 2147483647;
			files = (
				D4049E571A3252B1003A1893 /* BrcmFirmwareStore.cpp in Sources */,
				D4F91B061A2998CE0030D10D /* BrcmPatchRAM.cpp in Sources */,
				D4E0A25D1BA30FD300A5FE05 /* USBDeviceShim.cpp in Sources */,
			);
			runOnlyForDeploymentPostprocessing = 0;
		};
		ED2A7DC91B37DE6E00DC200F /* Sources */ = {
			isa = PBXSourcesBuildPhase;
			buildActionMask = 2147483647;
			files = (
			);
			runOnlyForDeploymentPostprocessing = 0;
		};
		ED5817BC1B7A6AEF006C5522 /* Sources */ = {
			isa = PBXSourcesBuildPhase;
			buildActionMask = 2147483647;
			files = (
				ED5817BD1B7A6AEF006C5522 /* BrcmFirmwareStore.cpp in Sources */,
				ED5817BE1B7A6AEF006C5522 /* BrcmPatchRAM.cpp in Sources */,
				D45C93E01BA3549A006D3FB8 /* USBHostDeviceShim.cpp in Sources */,
			);
			runOnlyForDeploymentPostprocessing = 0;
		};
/* End PBXSourcesBuildPhase section */

/* Begin XCBuildConfiguration section */
		D4F91B071A2998CE0030D10D /* Debug */ = {
			isa = XCBuildConfiguration;
			buildSettings = {
<<<<<<< HEAD
				CURRENT_PROJECT_VERSION = 1.8.0d1;
				GCC_WARN_ABOUT_RETURN_TYPE = YES_ERROR;
=======
				CURRENT_PROJECT_VERSION = 1.7.5;
>>>>>>> cced0485
				MACOSX_DEPLOYMENT_TARGET = 10.6;
				SDKROOT = macosx10.6;
				SYMROOT = build/Products;
			};
			name = Debug;
		};
		D4F91B081A2998CE0030D10D /* Release */ = {
			isa = XCBuildConfiguration;
			buildSettings = {
<<<<<<< HEAD
				CURRENT_PROJECT_VERSION = 1.8.0d1;
				GCC_WARN_ABOUT_RETURN_TYPE = YES_ERROR;
=======
				CURRENT_PROJECT_VERSION = 1.7.5;
>>>>>>> cced0485
				MACOSX_DEPLOYMENT_TARGET = 10.6;
				SDKROOT = macosx10.6;
				SYMROOT = build/Products;
			};
			name = Release;
		};
		D4F91B0A1A2998CE0030D10D /* Debug */ = {
			isa = XCBuildConfiguration;
			buildSettings = {
				GCC_PREPROCESSOR_DEFINITIONS = (
					"DEBUG=1",
					"LOGNAME=\\\"${LOGNAME}\\\"",
				);
				INFOPLIST_FILE = BrcmPatchRAM/Info.plist;
				MODULE_NAME = "com.no-one.BrcmPatchRAM";
				PRODUCT_NAME = BrcmPatchRAM;
				WRAPPER_EXTENSION = kext;
			};
			name = Debug;
		};
		D4F91B0B1A2998CE0030D10D /* Release */ = {
			isa = XCBuildConfiguration;
			buildSettings = {
				GCC_PREPROCESSOR_DEFINITIONS = "LOGNAME=\\\"${LOGNAME}\\\"";
				INFOPLIST_FILE = BrcmPatchRAM/Info.plist;
				MODULE_NAME = "com.no-one.BrcmPatchRAM";
				PRODUCT_NAME = BrcmPatchRAM;
				WRAPPER_EXTENSION = kext;
			};
			name = Release;
		};
		ED2A7DD41B37DE6E00DC200F /* Debug */ = {
			isa = XCBuildConfiguration;
			buildSettings = {
				GCC_PREPROCESSOR_DEFINITIONS = "DEBUG=1";
				INFOPLIST_FILE = "BrcmBluetoothInjector-Info.plist";
				MODULE_NAME = org.rehabman.injector.BrcmBluetoothInjector;
				PRODUCT_NAME = "$(TARGET_NAME)";
				WRAPPER_EXTENSION = kext;
			};
			name = Debug;
		};
		ED2A7DD51B37DE6E00DC200F /* Release */ = {
			isa = XCBuildConfiguration;
			buildSettings = {
				GCC_PREPROCESSOR_DEFINITIONS = "";
				INFOPLIST_FILE = "BrcmBluetoothInjector-Info.plist";
				MODULE_NAME = org.rehabman.injector.BrcmBluetoothInjector;
				PRODUCT_NAME = "$(TARGET_NAME)";
				WRAPPER_EXTENSION = kext;
			};
			name = Release;
		};
		ED5817C71B7A6AEF006C5522 /* Debug */ = {
			isa = XCBuildConfiguration;
			buildSettings = {
				CURRENT_PROJECT_VERSION = 2.0.0d1;
				GCC_PREPROCESSOR_DEFINITIONS = (
					"TARGET_ELCAPITAN=1",
					"DEBUG=1",
				);
				INFOPLIST_FILE = BrcmPatchRAM/Info_IOUSBHostDevice.plist;
				MACOSX_DEPLOYMENT_TARGET = 10.11;
				MODULE_NAME = "com.no-one.BrcmPatchRAM";
				PRODUCT_NAME = BrcmPatchRAM2;
				SDKROOT = macosx10.11;
				WRAPPER_EXTENSION = kext;
			};
			name = Debug;
		};
		ED5817C81B7A6AEF006C5522 /* Release */ = {
			isa = XCBuildConfiguration;
			buildSettings = {
				CURRENT_PROJECT_VERSION = 2.0.0d1;
				GCC_PREPROCESSOR_DEFINITIONS = "TARGET_ELCAPITAN=1";
				INFOPLIST_FILE = BrcmPatchRAM/Info_IOUSBHostDevice.plist;
				MACOSX_DEPLOYMENT_TARGET = 10.11;
				MODULE_NAME = "com.no-one.BrcmPatchRAM";
				PRODUCT_NAME = BrcmPatchRAM2;
				SDKROOT = macosx10.11;
				WRAPPER_EXTENSION = kext;
			};
			name = Release;
		};
/* End XCBuildConfiguration section */

/* Begin XCConfigurationList section */
		D4F91AF81A2998CE0030D10D /* Build configuration list for PBXProject "BrcmPatchRAM" */ = {
			isa = XCConfigurationList;
			buildConfigurations = (
				D4F91B071A2998CE0030D10D /* Debug */,
				D4F91B081A2998CE0030D10D /* Release */,
			);
			defaultConfigurationIsVisible = 0;
			defaultConfigurationName = Release;
		};
		D4F91B091A2998CE0030D10D /* Build configuration list for PBXNativeTarget "BrcmPatchRAM" */ = {
			isa = XCConfigurationList;
			buildConfigurations = (
				D4F91B0A1A2998CE0030D10D /* Debug */,
				D4F91B0B1A2998CE0030D10D /* Release */,
			);
			defaultConfigurationIsVisible = 0;
			defaultConfigurationName = Release;
		};
		ED2A7DD31B37DE6E00DC200F /* Build configuration list for PBXNativeTarget "BrcmBluetoothInjector" */ = {
			isa = XCConfigurationList;
			buildConfigurations = (
				ED2A7DD41B37DE6E00DC200F /* Debug */,
				ED2A7DD51B37DE6E00DC200F /* Release */,
			);
			defaultConfigurationIsVisible = 0;
			defaultConfigurationName = Release;
		};
		ED5817C61B7A6AEF006C5522 /* Build configuration list for PBXNativeTarget "BrcmPatchRAM2" */ = {
			isa = XCConfigurationList;
			buildConfigurations = (
				ED5817C71B7A6AEF006C5522 /* Debug */,
				ED5817C81B7A6AEF006C5522 /* Release */,
			);
			defaultConfigurationIsVisible = 0;
			defaultConfigurationName = Release;
		};
/* End XCConfigurationList section */
	};
	rootObject = D4F91AF51A2998CE0030D10D /* Project object */;
}<|MERGE_RESOLUTION|>--- conflicted
+++ resolved
@@ -9,16 +9,20 @@
 /* Begin PBXBuildFile section */
 		D4049E571A3252B1003A1893 /* BrcmFirmwareStore.cpp in Sources */ = {isa = PBXBuildFile; fileRef = D4049E551A3252B1003A1893 /* BrcmFirmwareStore.cpp */; };
 		D4049E581A3252B1003A1893 /* BrcmFirmwareStore.h in Headers */ = {isa = PBXBuildFile; fileRef = D4049E561A3252B1003A1893 /* BrcmFirmwareStore.h */; };
-		D45C93E01BA3549A006D3FB8 /* USBHostDeviceShim.cpp in Sources */ = {isa = PBXBuildFile; fileRef = D45C93DF1BA3549A006D3FB8 /* USBHostDeviceShim.cpp */; settings = {ASSET_TAGS = (); }; };
-		D4E0A25D1BA30FD300A5FE05 /* USBDeviceShim.cpp in Sources */ = {isa = PBXBuildFile; fileRef = D4E0A25A1BA30FD300A5FE05 /* USBDeviceShim.cpp */; settings = {ASSET_TAGS = (); }; };
-		D4E0A25E1BA30FD300A5FE05 /* USBDeviceShim.h in Headers */ = {isa = PBXBuildFile; fileRef = D4E0A25B1BA30FD300A5FE05 /* USBDeviceShim.h */; settings = {ASSET_TAGS = (); }; };
-		D4E0A25F1BA30FD300A5FE05 /* USBDeviceShim.h in Headers */ = {isa = PBXBuildFile; fileRef = D4E0A25B1BA30FD300A5FE05 /* USBDeviceShim.h */; settings = {ASSET_TAGS = (); }; };
+		D45C93E01BA3549A006D3FB8 /* USBHostDeviceShim.cpp in Sources */ = {isa = PBXBuildFile; fileRef = D45C93DF1BA3549A006D3FB8 /* USBHostDeviceShim.cpp */; };
+		D4E0A25D1BA30FD300A5FE05 /* USBDeviceShim.cpp in Sources */ = {isa = PBXBuildFile; fileRef = D4E0A25A1BA30FD300A5FE05 /* USBDeviceShim.cpp */; };
+		D4E0A25E1BA30FD300A5FE05 /* USBDeviceShim.h in Headers */ = {isa = PBXBuildFile; fileRef = D4E0A25B1BA30FD300A5FE05 /* USBDeviceShim.h */; };
+		D4E0A25F1BA30FD300A5FE05 /* USBDeviceShim.h in Headers */ = {isa = PBXBuildFile; fileRef = D4E0A25B1BA30FD300A5FE05 /* USBDeviceShim.h */; };
 		D4F91B041A2998CE0030D10D /* BrcmPatchRAM.h in Headers */ = {isa = PBXBuildFile; fileRef = D4F91B031A2998CE0030D10D /* BrcmPatchRAM.h */; };
 		D4F91B061A2998CE0030D10D /* BrcmPatchRAM.cpp in Sources */ = {isa = PBXBuildFile; fileRef = D4F91B051A2998CE0030D10D /* BrcmPatchRAM.cpp */; };
 		ED5817BD1B7A6AEF006C5522 /* BrcmFirmwareStore.cpp in Sources */ = {isa = PBXBuildFile; fileRef = D4049E551A3252B1003A1893 /* BrcmFirmwareStore.cpp */; };
 		ED5817BE1B7A6AEF006C5522 /* BrcmPatchRAM.cpp in Sources */ = {isa = PBXBuildFile; fileRef = D4F91B051A2998CE0030D10D /* BrcmPatchRAM.cpp */; };
 		ED5817C11B7A6AEF006C5522 /* BrcmPatchRAM.h in Headers */ = {isa = PBXBuildFile; fileRef = D4F91B031A2998CE0030D10D /* BrcmPatchRAM.h */; };
 		ED5817C21B7A6AEF006C5522 /* BrcmFirmwareStore.h in Headers */ = {isa = PBXBuildFile; fileRef = D4049E561A3252B1003A1893 /* BrcmFirmwareStore.h */; };
+		EDA03B781BA47A0E005BDCA2 /* hci.h in Headers */ = {isa = PBXBuildFile; fileRef = D45427691A2A045E000B0964 /* hci.h */; };
+		EDA03B791BA47A0F005BDCA2 /* hci.h in Headers */ = {isa = PBXBuildFile; fileRef = D45427691A2A045E000B0964 /* hci.h */; };
+		EDA03B7A1BA47A12005BDCA2 /* Common.h in Headers */ = {isa = PBXBuildFile; fileRef = D454276C1A2A07A7000B0964 /* Common.h */; };
+		EDA03B7B1BA47A12005BDCA2 /* Common.h in Headers */ = {isa = PBXBuildFile; fileRef = D454276C1A2A07A7000B0964 /* Common.h */; };
 /* End PBXBuildFile section */
 
 /* Begin PBXCopyFilesBuildPhase section */
@@ -169,7 +173,9 @@
 			files = (
 				D4F91B041A2998CE0030D10D /* BrcmPatchRAM.h in Headers */,
 				D4049E581A3252B1003A1893 /* BrcmFirmwareStore.h in Headers */,
+				EDA03B7B1BA47A12005BDCA2 /* Common.h in Headers */,
 				D4E0A25F1BA30FD300A5FE05 /* USBDeviceShim.h in Headers */,
+				EDA03B791BA47A0F005BDCA2 /* hci.h in Headers */,
 			);
 			runOnlyForDeploymentPostprocessing = 0;
 		};
@@ -186,7 +192,9 @@
 			files = (
 				ED5817C11B7A6AEF006C5522 /* BrcmPatchRAM.h in Headers */,
 				ED5817C21B7A6AEF006C5522 /* BrcmFirmwareStore.h in Headers */,
+				EDA03B7A1BA47A12005BDCA2 /* Common.h in Headers */,
 				D4E0A25E1BA30FD300A5FE05 /* USBDeviceShim.h in Headers */,
+				EDA03B781BA47A0E005BDCA2 /* hci.h in Headers */,
 			);
 			runOnlyForDeploymentPostprocessing = 0;
 		};
@@ -388,12 +396,8 @@
 		D4F91B071A2998CE0030D10D /* Debug */ = {
 			isa = XCBuildConfiguration;
 			buildSettings = {
-<<<<<<< HEAD
 				CURRENT_PROJECT_VERSION = 1.8.0d1;
 				GCC_WARN_ABOUT_RETURN_TYPE = YES_ERROR;
-=======
-				CURRENT_PROJECT_VERSION = 1.7.5;
->>>>>>> cced0485
 				MACOSX_DEPLOYMENT_TARGET = 10.6;
 				SDKROOT = macosx10.6;
 				SYMROOT = build/Products;
@@ -403,12 +407,8 @@
 		D4F91B081A2998CE0030D10D /* Release */ = {
 			isa = XCBuildConfiguration;
 			buildSettings = {
-<<<<<<< HEAD
 				CURRENT_PROJECT_VERSION = 1.8.0d1;
 				GCC_WARN_ABOUT_RETURN_TYPE = YES_ERROR;
-=======
-				CURRENT_PROJECT_VERSION = 1.7.5;
->>>>>>> cced0485
 				MACOSX_DEPLOYMENT_TARGET = 10.6;
 				SDKROOT = macosx10.6;
 				SYMROOT = build/Products;
@@ -469,6 +469,7 @@
 				GCC_PREPROCESSOR_DEFINITIONS = (
 					"TARGET_ELCAPITAN=1",
 					"DEBUG=1",
+					"LOGNAME=\\\"${LOGNAME}\\\"",
 				);
 				INFOPLIST_FILE = BrcmPatchRAM/Info_IOUSBHostDevice.plist;
 				MACOSX_DEPLOYMENT_TARGET = 10.11;
@@ -483,7 +484,10 @@
 			isa = XCBuildConfiguration;
 			buildSettings = {
 				CURRENT_PROJECT_VERSION = 2.0.0d1;
-				GCC_PREPROCESSOR_DEFINITIONS = "TARGET_ELCAPITAN=1";
+				GCC_PREPROCESSOR_DEFINITIONS = (
+					"TARGET_ELCAPITAN=1",
+					"LOGNAME=\\\"${LOGNAME}\\\"",
+				);
 				INFOPLIST_FILE = BrcmPatchRAM/Info_IOUSBHostDevice.plist;
 				MACOSX_DEPLOYMENT_TARGET = 10.11;
 				MODULE_NAME = "com.no-one.BrcmPatchRAM";
