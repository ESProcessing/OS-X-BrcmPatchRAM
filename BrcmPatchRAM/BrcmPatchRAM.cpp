--- conflicted
+++ resolved
@@ -41,8 +41,6 @@
 
 OSDefineMetaClassAndStructors(BrcmPatchRAM, IOService)
 
-<<<<<<< HEAD
-=======
 OSString* BrcmPatchRAM::brcmBundleIdentifier = NULL;
 OSString* BrcmPatchRAM::brcmIOClass = NULL;
 
@@ -52,7 +50,7 @@
     {
         const char* bundle = NULL;
         const char* ioclass = NULL;
-
+        
         // OS X - Snow Leopard
         // OS X - Lion
         if (version_major == 10 || version_major == 11)
@@ -90,15 +88,10 @@
     }
 }
 
-/******************************************************************************
- * BrcmPatchRAM::probe - parse kernel extension Info.plist
- ******************************************************************************/
->>>>>>> 3f2beaa5
 IOService* BrcmPatchRAM::probe(IOService *provider, SInt32 *probeScore)
 {
     extern kmod_info_t kmod_info;
     uint64_t start_time, end_time, nano_secs;
-<<<<<<< HEAD
     
     DebugLog("probe\n");
     
@@ -106,12 +99,6 @@
     
     clock_get_uptime(&start_time);
     
-=======
-
-    clock_get_uptime(&start_time);
-    AlwaysLog("Version %s starting on OS X Darwin %d.%d.\n", kmod_info.version, version_major, version_minor);
-
->>>>>>> 3f2beaa5
     mDevice = OSDynamicCast(IOUSBDevice, provider);
     if (!mDevice)
     {
@@ -119,23 +106,23 @@
         return NULL;
     }
     mDevice->retain();
-
+    
     initBrcmStrings();
     OSString* displayName = OSDynamicCast(OSString, getProperty(kDisplayName));
     if (displayName)
         provider->setProperty(kUSBProductString, displayName);
-
+    
     mVendorId = mDevice->GetVendorID();
     mProductId = mDevice->GetProductID();
-
+    
     uploadFirmware();
     publishPersonality();
-
+    
     clock_get_uptime(&end_time);
     absolutetime_to_nanoseconds(end_time - start_time, &nano_secs);
     uint64_t milli_secs = nano_secs / 1000000;
     AlwaysLog("Processing time %llu.%llu seconds.\n", milli_secs / 1000, milli_secs % 1000);
-
+    
     return this;
 }
 
@@ -147,7 +134,7 @@
     PMinit();
     registerPowerDriver(this, myTwoStates, 2);
     provider->joinPMtree(this);
-
+    
     return true;
 }
 
@@ -155,22 +142,12 @@
 {
     if (mFirmwareStore)
     {
-<<<<<<< HEAD
-        OSString* displayName = OSDynamicCast(OSString, getProperty(kDisplayName));
-        
-        if (displayName)
-            provider->setProperty(kUSBProductString, displayName);
-        
-        mDevice->retain();
-        
-        if (mDevice->open(this))
-=======
         mFirmwareStore->release();
         mFirmwareStore = NULL;
     }
-
+    
     PMstop();
-
+    
     super::stop(provider);
 }
 
@@ -178,129 +155,57 @@
 {
     if (mDevice->open(this))
     {
+        mVendorId = mDevice->GetVendorID();
+        mProductId = mDevice->GetProductID();
+        
         // Print out additional device information
         printDeviceInfo();
-
-        // get firmware here to pre-cache for eventual use on wakeup or now
-        BrcmFirmwareStore* firmwareStore = getFirmwareStore();
-        OSArray* instructions = NULL;
-        if (firmwareStore)
-            instructions = firmwareStore->getFirmware(OSDynamicCast(OSString, getProperty("FirmwareKey")));
-
+        
         // Set device configuration to composite configuration index 0
         if (!setConfiguration(0))
->>>>>>> 3f2beaa5
-        {
-            mDevice->close(this);
-            return;
-        }
-
+            return false;
+        
         // Obtain first interface
         mInterface = findInterface();
-        if (mInterface && mInterface->open(this))
-        {
+        
+        if (mInterface)
+        {
+            mInterface->retain();
+            mInterface->open(this);
+            
             mInterruptPipe = findPipe(kUSBInterrupt, kUSBIn);
             mBulkPipe = findPipe(kUSBBulk, kUSBOut);
+            
             if (mInterruptPipe && mBulkPipe)
             {
-                // getFirmwareVersion additionally re-synchronizes outstanding responses
-                UInt16 firmwareVersion = getFirmwareVersion();
-                if (firmwareVersion > 0)
-                {
-<<<<<<< HEAD
-                    if (performUpgrade())
-                        AlwaysLog("[%04x:%04x]: Firmware upgrade completed successfully.\n", mVendorId, mProductId);
-                    else
-                        AlwaysLog("[%04x:%04x]: Firmware upgrade failed.\n", mVendorId, mProductId);
-                }
+                if (performUpgrade())
+                    AlwaysLog("[%04x:%04x]: Firmware upgrade completed successfully.\n", mVendorId, mProductId);
+                else
+                    AlwaysLog("[%04x:%04x]: Firmware upgrade failed.\n", mVendorId, mProductId);
             }
-            
-            OSSafeRelease(mReadBuffer);
-            
-            if (mInterruptPipe)
-            {
-                mInterruptPipe->Abort();
-                mInterruptPipe->release();
-            }
-            
-            if (mBulkPipe)
-            {
-                mBulkPipe->Abort();
-                mBulkPipe->release();
-            }
-            
-            if (mInterface)
-            {
-                mInterface->close(this);
-                mInterface->release();
-            }
-            
-            mDevice->close(this);
-=======
-                    AlwaysLog("Current firmware version v%d, no upgrade required.\n", firmwareVersion);
-                }
-                else
-                {
-                    AlwaysLog("No current firmware, will upload firmware.\n");
-                }
-
-                if (firmwareVersion == 0 && instructions)
-                {
-                    // Initiate firmware upgrade
-                    hciCommand(&HCI_VSC_DOWNLOAD_MINIDRIVER, sizeof(HCI_VSC_DOWNLOAD_MINIDRIVER));
-                    queueRead();
-
-                    // Wait for mini driver download
-                    IOSleep(5);
-
-                    // Write firmware data to bulk pipe
-                    if (OSCollectionIterator* iterator = OSCollectionIterator::withCollection(instructions))
-                    {
-                        while (OSData* data = OSDynamicCast(OSData, iterator->getNextObject()))
-                        {
-                            bulkWrite((void *)data->getBytesNoCopy(), data->getLength());
-                            queueRead();
-                        }
-                        iterator->release();
-
-                        hciCommand(&HCI_VSC_END_OF_RECORD, sizeof(HCI_VSC_END_OF_RECORD));
-                        queueRead();
-                        queueRead();
-                        IOSleep(100);
-
-                        //hciCommand(&HCI_VSC_WAKEUP, sizeof(HCI_VSC_WAKEUP));
-                        //queueRead();
-
-                        hciCommandSync(&HCI_RESET, sizeof(HCI_RESET));
-                        //queueRead();
-                        IOSleep(50);
-
-                        resetDevice();
-                        getDeviceStatus();
-
-                        AlwaysLog("[%04x:%04x]: Firmware upgrade completed successfully.\n", mVendorId, mProductId);
-                    }
-                }
-            }
->>>>>>> 3f2beaa5
-        }
-
+        }
+        
+        OSSafeRelease(mReadBuffer);
+        
         // cleanup
         if (mInterruptPipe)
         {
             mInterruptPipe->Abort();
             mInterruptPipe->release(); // retained in findPipe
         }
+        
         if (mBulkPipe)
         {
             mBulkPipe->Abort();
             mBulkPipe->release(); // retained in findPipe
         }
+        
         if (mInterface)
         {
-            mInterface->close(this); // retained in FindInterface
+            mInterface->close(this); // retained in findInterface
             mInterface->release();
         }
+        
         mDevice->close(this);
     }
 }
@@ -308,7 +213,7 @@
 IOReturn BrcmPatchRAM::setPowerState(unsigned long which, IOService *whom)
 {
     DebugLog("setPowerState: which = 0x%lx\n", which);
-
+    
     switch (which)
     {
         case kMyOffPowerState:
@@ -324,7 +229,7 @@
         case kMyOnPowerState:
             break;
     }
-
+    
     return IOPMAckImplied;
 }
 
@@ -357,7 +262,7 @@
     setStringInDict(dict, kIOProviderClassKey, kIOUSBDeviceClassName);
     setNumberInDict(dict, kUSBProductID, mProductId);
     setNumberInDict(dict, kUSBVendorID, mVendorId);
-
+    
     SInt32 generatonCount;
     if (OSOrderedSet* set = gIOCatalogue->findDrivers(dict, &generatonCount))
     {
@@ -380,11 +285,11 @@
 void BrcmPatchRAM::removePersonality()
 {
     DebugLog("removePersonality\n");
-
+    
 #ifdef DEBUG
     printPersonalities();
 #endif
-
+    
     // Matching dictionary for the current device
     OSDictionary* dict = OSDictionary::withCapacity(5);
     if (!dict) return;
@@ -394,7 +299,7 @@
     dict->setObject(kBundleIdentifier, brcmBundleIdentifier);
     gIOCatalogue->removeDrivers(dict, true);
     dict->release();
-
+    
 #ifdef DEBUG
     printPersonalities();
 #endif
@@ -408,19 +313,14 @@
     setStringInDict(dict, kIOProviderClassKey, kIOUSBDeviceClassName);
     setNumberInDict(dict, kUSBProductID, mProductId);
     setNumberInDict(dict, kUSBVendorID, mVendorId);
-
+    
     // Retrieve currently matching IOKit driver personalities
     OSDictionary* personality = NULL;
     SInt32 generationCount;
     if (OSOrderedSet* set = gIOCatalogue->findDrivers(dict, &generationCount))
     {
-<<<<<<< HEAD
-        AlwaysLog("[%04x:%04x]: Unknown new Darwin version %d.%d, publishing possible compatible personality.\n",
-                  mVendorId, mProductId, version_major, version_minor);
-=======
         if (set->getCount())
             DebugLog("[%04x:%04x]: %d matching driver personalities.\n", mVendorId, mProductId, set->getCount());
->>>>>>> 3f2beaa5
         
         if (OSCollectionIterator* iterator = OSCollectionIterator::withCollection(set))
         {
@@ -437,20 +337,15 @@
         }
         set->release();
     }
-
+    
     if (!personality && brcmBundleIdentifier)
     {
-<<<<<<< HEAD
-        AlwaysLog("[%04x:%04x]: Unknown Darwin version %d.%d, no compatible personality known.\n",
-                  mVendorId, mProductId, version_major, version_minor);
-        return;
-=======
         // OS X does not have a driver personality for this device yet, publish one
         DebugLog("brcmBundIdentifier: \"%s\"\n", brcmBundleIdentifier->getCStringNoCopy());
         DebugLog("brcmIOClass: \"%s\"\n", brcmIOClass->getCStringNoCopy());
         dict->setObject(kBundleIdentifier, brcmBundleIdentifier);
         dict->setObject(kIOClassKey, brcmIOClass);
-
+        
         // Add new personality into the kernel
         if (OSArray* array = OSArray::withCapacity(1))
         {
@@ -462,9 +357,8 @@
             array->release();
         }
         dict->release();
->>>>>>> 3f2beaa5
-    }
-
+    }
+    
 #ifdef DEBUG
     printPersonalities();
 #endif
@@ -472,14 +366,8 @@
 
 BrcmFirmwareStore* BrcmPatchRAM::getFirmwareStore()
 {
-<<<<<<< HEAD
-    BrcmFirmwareStore* firmwareStore = NULL;
-    
-    firmwareStore = OSDynamicCast(BrcmFirmwareStore, getResourceService()->getProperty(kBrcmFirmwareStoreService));
-=======
     if (!mFirmwareStore)
         mFirmwareStore = OSDynamicCast(BrcmFirmwareStore, waitForMatchingService(serviceMatching(kBrcmFirmwareStoreService), 2000UL*1000UL*1000UL));
->>>>>>> 3f2beaa5
     
     if (!mFirmwareStore)
         AlwaysLog("[%04x:%04x]: BrcmFirmwareStore does not appear to be available.\n", mVendorId, mProductId);
@@ -517,7 +405,8 @@
         AlwaysLog("[%04x:%04x]: Unable to get device status (\"%s\" 0x%08x).\n", mVendorId, mProductId, stringFromReturn(result), result);
         return 0;
     }
-    else DebugLog("[%04x:%04x]: Device status 0x%08x.\n", mVendorId, mProductId, (int)status);
+    else
+        DebugLog("[%04x:%04x]: Device status 0x%08x.\n", mVendorId, mProductId, (int)status);
     
     return (int)status;
 }
@@ -632,9 +521,6 @@
     
     if (pipe)
     {
-<<<<<<< HEAD
-        DebugLog("[%04x:%04x]: Located pipe type %d at 0x%02x.\n", mVendorId, mProductId, type, pipe->GetEndpointDescriptor()->bEndpointAddress);
-=======
         pipe->retain();
 #ifdef DEBUG
         const IOUSBEndpointDescriptor* desc = pipe->GetEndpointDescriptor();
@@ -643,11 +529,10 @@
         else
             DebugLog("[%04x:%04x]: Located pipe at 0x%02x.\n", mVendorId, mProductId, desc->bEndpointAddress);
 #endif
->>>>>>> 3f2beaa5
         return pipe;
     }
     else
-        AlwaysLog("[%04x:%04x]: Unable to locate pipe type %d.\n", mVendorId, mProductId, type);
+        AlwaysLog("[%04x:%04x]: Unable to locate pipe.\n", mVendorId, mProductId);
     
     return NULL;
 }
@@ -854,57 +739,6 @@
     return kIOReturnSuccess;
 }
 
-<<<<<<< HEAD
-=======
-IOReturn BrcmPatchRAM::interruptRead()
-{
-    return interruptRead(NULL, NULL);
-}
-
-IOReturn BrcmPatchRAM::interruptRead(void* output, UInt8* length)
-{
-    IOReturn result;
-    IOBufferMemoryDescriptor* buffer = IOBufferMemoryDescriptor::inTaskWithOptions(kernel_task, 0, 0x200);
-    
-    IOSleep(10);
-    
-    if (buffer)
-    {
-        if ((result = buffer->prepare()) == kIOReturnSuccess)
-        {
-            IOByteCount reqCount = buffer->getLength();
-            IOByteCount readCount;
-            
-            if ((result = mInterruptPipe->Read(buffer, 0, 0, reqCount, (IOUSBCompletion*)NULL, &readCount)) == kIOReturnSuccess)
-                result = hciParseResponse(buffer->getBytesNoCopy(), readCount, output, length);
-            else
-                AlwaysLog("[%04x:%04x]: Failed to read from interrupt pipe sychronously (\"%s\" 0x%08x).\n",
-                      mVendorId, mProductId, stringFromReturn(result), result);
-
-            IOReturn result1 = buffer->complete();
-            if (result1 != kIOReturnSuccess)
-            {
-                AlwaysLog("[%04x:%04x]: Failed to complete interrupt read memory buffer (\"%s\" 0x%08x).\n",
-                          mVendorId, mProductId, stringFromReturn(result1), result1);
-                result = result1;
-            }
-        }
-        else
-            AlwaysLog("[%04x:%04x]: Failed to prepare interrupt read memory buffer (\"%s\" 0x%08x).\n",
-                  mVendorId, mProductId, stringFromReturn(result), result);
-        
-        buffer->release();
-    }
-    else
-    {
-        AlwaysLog("[%04x:%04x]: Unable to allocate interrupt read buffer.\n", mVendorId, mProductId);
-        result = kIOReturnNoMemory;
-    }
-    
-    return result;
-}
-
->>>>>>> 3f2beaa5
 IOReturn BrcmPatchRAM::bulkWrite(void* data, UInt16 length)
 {
     IOReturn result;
@@ -1071,8 +905,8 @@
         {kIOUSBHighSpeedSplitError,   "Error on hi-speed bus doing split transaction"},
         {kIOUSBSyncRequestOnWLThread, "Synchronous USB request on workloop thread."  },
         {kIOUSBDeviceNotHighSpeed,    "The device is not a high speed device."       },
-        //{kIOUSBClearPipeStallNotRecursive,
-        //    "IOUSBPipe::ClearPipeStall should not be called rescursively"               },
+        {kIOUSBClearPipeStallNotRecursive,
+            "IOUSBPipe::ClearPipeStall should not be called rescursively"               },
         {kIOUSBLinkErr,               "USB link error"                               },
         {kIOUSBNotSent2Err,           "Transaction not sent"                         },
         {kIOUSBNotSent1Err,           "Transaction not sent"                         },
