/*
 *  Released under "The GNU General Public License (GPL-2.0)"
 *
 *  This program is free software; you can redistribute it and/or modify it
 *  under the terms of the GNU General Public License as published by the
 *  Free Software Foundation; either version 2 of the License, or (at your
 *  option) any later version.
 *
 *  This program is distributed in the hope that it will be useful, but
 *  WITHOUT ANY WARRANTY; without even the implied warranty of MERCHANTABILITY
 *  or FITNESS FOR A PARTICULAR PURPOSE. See the GNU General Public License
 *  for more details.
 *
 *  You should have received a copy of the GNU General Public License along
 *  with this program; if not, write to the Free Software Foundation, Inc.,
 *  59 Temple Place, Suite 330, Boston, MA 02111-1307 USA
 *
 */

#include <IOKit/IOLib.h>
#include <IOKit/IOMessage.h>

#include <IOKit/usb/IOUSBInterface.h>

#include <libkern/zlib.h>

#include "Common.h"
#include "hci.h"
#include "BrcmPatchRAM.h"

OSDefineMetaClassAndStructors(BrcmPatchRAM, IOService)

bool BrcmPatchRAM::init(OSDictionary *dictionary)
<<<<<<< HEAD
{
=======
{    
>>>>>>> dff2285c
    DEBUG_LOG("BrcmPatchRAM::init\n"); // getName() is not available yet
    return super::init(dictionary);
}

IOService* BrcmPatchRAM::probe(IOService *provider, SInt32 *probeScore)
{
    DEBUG_LOG("%s::probe\n", getName());
    
    mDevice = OSDynamicCast(IOUSBDevice, provider);
    
    if (mDevice != NULL)
    {
        mVendorId = mDevice->GetVendorID();
        mProductId = mDevice->GetProductID();
        
        return super::probe(provider, probeScore);
    }
    
    IOLog("%s: Provider is not a USB device.\n", getName());
    
    return NULL;
}

bool BrcmPatchRAM::start(IOService *provider)
{
<<<<<<< HEAD
    IOLog("%s [%04x:%04x]: Version 0.5a starting.\n", getName(), mVendorId, mProductId);
=======
    BrcmFirmwareStore* firmwareStore;
    
    IOLog("%s [%04x:%04x]: Version 0.6a starting.\n", getName(), mVendorId, mProductId);
>>>>>>> dff2285c

    if (!super::start(provider))
        return false;
    
    // Print out additional device information
    printDeviceInfo();
    
    // Set device configuration to composite configuration index 0
    if (!setConfiguration(0))
        return false;

    // Obtain first interface
    mInterface = findInterface();
    
    if (mInterface)
    {
        mInterface->retain();
        mInterface->open(this);
        
        mInterruptPipe = findPipe(kUSBInterrupt, kUSBIn);
        mBulkPipe = findPipe(kUSBBulk, kUSBOut);
        
        if (mInterruptPipe && mBulkPipe)
        {
            continousRead();
            
<<<<<<< HEAD
            if (performUpgrade())
                IOLog("%s [%04x:%04x]: Firmware upgrade completed successfully.\n", getName(), mVendorId, mProductId);
            else
                IOLog("%s [%04x:%04x]: Firmware upgrade failed.\n", getName(), mVendorId, mProductId);
=======
                    hciCommandSync(&HCI_RESET, sizeof(HCI_RESET));
                    //queueRead();
            
                    IOSleep(50);
            
                    resetDevice();
                
                    getDeviceStatus();
                    
                    IOLog("%s [%04x:%04x]: Firmware upgrade completed successfully.\n", getName(), mVendorId, mProductId);
                }
            }
>>>>>>> dff2285c
        }
    }
    
    if (mReadBuffer)
        mReadBuffer->release();
    
    if (mInterruptPipe)
    {
        mInterruptPipe->Abort();
        mInterruptPipe->release();
    }
    
    if (mBulkPipe)
    {
        mBulkPipe->Abort();
        mBulkPipe->release();
    }
    
    if (mInterface)
    {
        mInterface->close(this);
        mInterface->release();
    }

    return false;
}

void BrcmPatchRAM::stop(IOService *provider)
{
    DEBUG_LOG("%s [%04x:%04x]: Stopping...\n", getName(), mVendorId, mProductId);
    super::stop(provider);
}

<<<<<<< HEAD
unsigned int BrcmPatchRAM::getDelayValue(const char* key)
{
    OSNumber* value = OSDynamicCast(OSNumber, getProperty(key));
    
    if (value)
        return value->unsigned32BitValue();
    else
        return DEFAULT_DELAY;        
}

BrcmFirmwareStore* BrcmPatchRAM::getFirmwareStore()
{
    BrcmFirmwareStore* firmwareStore = NULL;
    
    firmwareStore = OSDynamicCast(BrcmFirmwareStore, getResourceService()->getProperty(kBrcmFirmwareStoreService));
    
    if (!firmwareStore)
=======
BrcmFirmwareStore* BrcmPatchRAM::getFirmwareStore()
{
    BrcmFirmwareStore* firmwareStore = OSDynamicCast(BrcmFirmwareStore, getResourceService()->getProperty(kBrcmFirmwareStoreService));
    
    if (firmwareStore == NULL)
>>>>>>> dff2285c
        IOLog("%s [%04x:%04x]: BrcmFirmwareStore does not appear to be available.\n", getName(), mVendorId, mProductId);
    
    return firmwareStore;
}

void BrcmPatchRAM::printDeviceInfo()
{
    char product[255];
    char manufacturer[255];
    char serial[255];
    
    // Retrieve device information
    mDevice->GetStringDescriptor(mDevice->GetProductStringIndex(), product, sizeof(product));
    mDevice->GetStringDescriptor(mDevice->GetManufacturerStringIndex(), manufacturer, sizeof(manufacturer));
    mDevice->GetStringDescriptor(mDevice->GetSerialNumberStringIndex(), serial, sizeof(serial));
    
    IOLog("%s [%04x:%04x]: USB [%s v%d] \"%s\" by \"%s\"\n",
          getName(),
          mVendorId,
          mProductId,
          serial,
          mDevice->GetDeviceRelease(),
          product,
          manufacturer);
}

int BrcmPatchRAM::getDeviceStatus()
{
    IOReturn result;
    USBStatus status;
    
    if ((result = mDevice->GetDeviceStatus(&status)) != kIOReturnSuccess)
    {
        IOLog("%s [%04x:%04x]: Unable to get device status (0x%08x).\n", getName(), mVendorId, mProductId, result);
        return 0;
    }
<<<<<<< HEAD
    else DEBUG_LOG("%s [%04x:%04x]: Device status 0x%08x.\n", getName(), mVendorId, mProductId, (int)status);
=======
    else
        DEBUG_LOG("%s [%04x:%04x]: Device status 0x%08x.\n", getName(), mVendorId, mProductId, (int)status);
>>>>>>> dff2285c
    
    return (int)status;
}

bool BrcmPatchRAM::resetDevice()
{
    IOReturn result;
    
    if ((result = mDevice->ResetDevice()) != kIOReturnSuccess)
    {
        IOLog("%s [%04x:%04x]: Failed to reset the device (0x%08x).\n", getName(), mVendorId, mProductId, result);
        return false;
    }
    else
        DEBUG_LOG("%s [%04x:%04x]: Device reset.\n", getName(), mVendorId, mProductId);
    
    return true;
}

bool BrcmPatchRAM::setConfiguration(int configurationIndex)
{
    IOReturn result;
    const IOUSBConfigurationDescriptor* configurationDescriptor;
    UInt8 currentConfiguration = 0xFF;
    
    // Find the first config/interface
    UInt8 numconf = 0;
    
    if ((numconf = mDevice->GetNumConfigurations()) < (configurationIndex + 1))
    {
        IOLog("%s [%04x:%04x]: Composite configuration index %d is not available, %d total composite configurations.\n",
              getName(), mVendorId, mProductId, configurationIndex, numconf);
        return false;
    }
    else
        DEBUG_LOG("%s [%04x:%04x]: Available composite configurations: %d.\n", getName(), mVendorId, mProductId, numconf);
    
    configurationDescriptor = mDevice->GetFullConfigurationDescriptor(configurationIndex);
    
    // Set the configuration to the requested configuration index
    if (!configurationDescriptor)
    {
        IOLog("%s [%04x:%04x]: No configuration descriptor for configuration index: %d.\n", getName(), mVendorId, mProductId, configurationIndex);
        return false;
    }
    
    if ((result = mDevice->GetConfiguration(&currentConfiguration)) != kIOReturnSuccess)
    {
        IOLog("%s [%04x:%04x]: Unable to retrieve active configuration (0x%08x).\n", getName(), mVendorId, mProductId, result);
        return false;
    }
    
    // Device is already configured
    if (currentConfiguration == configurationDescriptor->bConfigurationValue)
    {
        DEBUG_LOG("%s [%04x:%04x]: Device configuration is already set to configuration index %d.\n", getName(),
                  mVendorId, mProductId, configurationIndex);
        return true;
    }
    
    if (!mDevice->open(this))
    {
        IOLog("%s [%04x:%04x]: Unable to open device for (re-)configuration.\n", getName(), mVendorId, mProductId);
        return false;
    }
    
    // Set the configuration to the first configuration
    if ((result = mDevice->SetConfiguration(this, configurationDescriptor->bConfigurationValue, true)) != kIOReturnSuccess)
    {
        IOLog("%s [%04x:%04x]: Unable to (re-)configure device (0x%08x).\n", getName(), mVendorId, mProductId, result);
        mDevice->close(this);
        return false;
    }
    
    DEBUG_LOG("%s [%04x:%04x]: Set device configuration to configuration index %d successfully.\n", getName(),
              mVendorId, mProductId, configurationIndex);
    
    mDevice->close(this);
    
    return true;
}

IOUSBInterface* BrcmPatchRAM::findInterface()
{
    IOUSBFindInterfaceRequest request;
    IOUSBInterface* interface = NULL;
    
    // Find the interface for bulk endpoint transfers
    request.bAlternateSetting  = kIOUSBFindInterfaceDontCare;
    request.bInterfaceClass    = kIOUSBFindInterfaceDontCare;
    request.bInterfaceSubClass = kIOUSBFindInterfaceDontCare;
    request.bInterfaceProtocol = kIOUSBFindInterfaceDontCare;
    
    if ((interface = mDevice->FindNextInterface(NULL, &request)))
    {
        DEBUG_LOG("%s [%04x:%04x]: Interface %d (class %02x, subclass %02x, protocol %02x) located.\n",
                  getName(),
                  mVendorId,
                  mProductId,
                  interface->GetInterfaceNumber(),
                  interface->GetInterfaceClass(),
                  interface->GetInterfaceSubClass(),
                  interface->GetInterfaceProtocol());
        
        return interface;
    }
    
    IOLog("%s [%04x:%04x]: No interface could be located.\n", getName(), mVendorId, mProductId);
<<<<<<< HEAD
    
    return NULL;
}

IOUSBPipe* BrcmPatchRAM::findPipe(UInt8 type, UInt8 direction)
{
    IOUSBFindEndpointRequest findEndpointRequest;
    
    findEndpointRequest.type = type;
    findEndpointRequest.direction = direction;
    
    IOUSBPipe* pipe = mInterface->FindNextPipe(NULL, &findEndpointRequest, true);
    
    if (pipe)
    {
        DEBUG_LOG("%s [%04x:%04x]: Located pipe at 0x%02x.\n", getName(), mVendorId, mProductId, pipe->GetEndpointDescriptor()->bEndpointAddress);
        return pipe;
    }
    else
        IOLog("%s [%04x:%04x]: Unable to locate pipe.\n", getName(), mVendorId, mProductId);
    
    return NULL;
}

void BrcmPatchRAM::continousRead()
{
    mReadBuffer = IOBufferMemoryDescriptor::inTaskWithOptions(kernel_task, 0, 0x200);
    mReadBuffer->prepare();
    
    mInterruptCompletion =
    {
        .target = this,
        .action = readCompletion,
        .parameter = NULL
    };
=======
    
    return NULL;
}

IOUSBPipe* BrcmPatchRAM::findPipe(UInt8 type, UInt8 direction)
{
    IOUSBFindEndpointRequest findEndpointRequest;
    
    findEndpointRequest.type = type;
    findEndpointRequest.direction = direction;
    
    IOUSBPipe* pipe = mInterface->FindNextPipe(NULL, &findEndpointRequest, true);
    
    if (pipe)
    {
        DEBUG_LOG("%s [%04x:%04x]: Located pipe at 0x%02x.\n", getName(), mVendorId, mProductId, pipe->GetEndpointDescriptor()->bEndpointAddress);
        return pipe;
    }
    else
        IOLog("%s [%04x:%04x]: Unable to locate pipe.\n", getName(), mVendorId, mProductId);
    
    return NULL;
}

IOReturn BrcmPatchRAM::queueRead()
{
    IOReturn result;
>>>>>>> dff2285c
    
    IOReturn result;
    
    if ((result = mInterruptPipe->Read(mReadBuffer, 0, 0, mReadBuffer->getLength(), &mInterruptCompletion)) != kIOReturnSuccess)
    {
        if (result != kIOReturnSuccess)
        {
            IOLog("%s [%04x:%04x]: continuousRead - Failed to queue read (0x%08x)\n", getName(), mVendorId, mProductId, result);
            
<<<<<<< HEAD
            if (result == kIOUSBPipeStalled)
            {
                mInterruptPipe->Reset();
                result = mInterruptPipe->Read(mReadBuffer, 0, 0, mReadBuffer->getLength(), &mInterruptCompletion);
                
                if (result != kIOReturnSuccess)
                    IOLog("%s [%04x:%04x]: continuousRead - Failed, read dead (0x%08x)\n", getName(), mVendorId, mProductId, result);
            }
        }
        
    };
=======
            mReadQueued = true;
            
            if ((result = mInterruptPipe->Read(buffer, 0, 0, buffer->getLength(), &completion)) != kIOReturnSuccess)
            {
                mReadQueued = false;
                IOLog("%s [%04x:%04x]: Error initiating read (0x%08x).\n", getName(), mVendorId, mProductId, result);
            }
            else
            {
                // Wait until read is complete
                while (mReadQueued)
                    IOSleep(1);
            }
            
            if ((result = buffer->complete()) != kIOReturnSuccess)
             IOLog("%s [%04x:%04x]: Failed to complete queued read memory buffer (0x%08x).\n", getName(), mVendorId, mProductId, result);
        }
        else
            IOLog("%s [%04x:%04x]: Failed to prepare queued read memory buffer (0x%08x).\n", getName(), mVendorId, mProductId, result);
        
        buffer->release();
    }
    else
    {
        IOLog("%s [%04x:%04x]: Unable to allocate read buffer.\n", getName(), mVendorId, mProductId);
        result = kIOReturnNoMemory;
    }

    return result;
}

void BrcmPatchRAM::interruptReadEntry(void* target, void* parameter, IOReturn status, UInt32 bufferSizeRemaining)
{
    if (target != NULL)
        ((BrcmPatchRAM*)target)->interruptReadHandler(parameter, status, bufferSizeRemaining);
>>>>>>> dff2285c
}

void BrcmPatchRAM::readCompletion(void* target, void* parameter, IOReturn status, UInt32 bufferSizeRemaining)
{
<<<<<<< HEAD
    BrcmPatchRAM *me = (BrcmPatchRAM*)target;
    
    switch (status)
    {
=======
    IOBufferMemoryDescriptor* buffer = (IOBufferMemoryDescriptor*)parameter;
    
    if (buffer == NULL)
    {
        IOLog("%s [%04x:%04x]: Queued read, buffer is NULL.\n", getName(), mVendorId, mProductId);
        return;
    }
    
    switch (status)
    {
        case kIOReturnOverrun:
            DEBUG_LOG("%s [%04x:%04x]: read - kIOReturnOverrun\n", getName(), mVendorId, mProductId);
            mInterruptPipe->ClearStall();
>>>>>>> dff2285c
        case kIOReturnSuccess:
            me->hciParseResponse(me->mReadBuffer->getBytesNoCopy(), me->mReadBuffer->getLength() - bufferSizeRemaining, NULL, NULL);
            break;
        case kIOReturnAborted:
            // Read loop is done, exit silently
            return;
        case kIOReturnNotResponding:
<<<<<<< HEAD
            IOLog("%s [%04x:%04x]: Not responding - Delaying next read.\n", me->getName(), me->mVendorId, me->mProductId);
            me->mInterruptPipe->ClearStall();
            IOSleep(100);
            break;
        default:
            IOLog("%s [%04x:%04x]: readCompletion - IO error (0x%08x)\n", me->getName(), me->mVendorId, me->mProductId, status);
=======
            DEBUG_LOG("%s [%04x:%04x]: read - kIOReturnNotResponding\n", getName(), mVendorId, mProductId);
            break;
        default:
            DEBUG_LOG("%s [%04x:%04x]: read - Other (0x%08x)\n", getName(), mVendorId, mProductId, status);
>>>>>>> dff2285c
            break;
    }
    
    // Queue the next read, only if not aborted
    IOReturn result;
    
    result = me->mInterruptPipe->Read(me->mReadBuffer, 0, 0, me->mReadBuffer->getLength(), &me->mInterruptCompletion);
    
    if (result != kIOReturnSuccess)
    {
        IOLog("%s [%04x:%04x]: readCompletion - Failed to queue next read (0x%08x)\n", me->getName(), me->mVendorId, me->mProductId, result);
        
        if (result == kIOUSBPipeStalled)
        {
            me->mInterruptPipe->ClearStall();
            
            result = me->mInterruptPipe->Read(me->mReadBuffer, 0, 0, me->mReadBuffer->getLength(), &me->mInterruptCompletion);
            
            if (result != kIOReturnSuccess)
                IOLog("%s [%04x:%04x]: readCompletion - Failed, read dead (0x%08x)\n", me->getName(), me->mVendorId, me->mProductId, result);
        }
    }
}

IOReturn BrcmPatchRAM::hciCommand(void * command, UInt16 length)
{
    IOReturn result;
    
    IOUSBDevRequest request =
    {
        .bmRequestType = USBmakebmRequestType(kUSBOut, kUSBClass, kUSBDevice),
        .bRequest = 0,
        .wValue = 0,
        .wIndex = 0,
        .wLength = length,
        .pData = command
    };
    
    if ((result = mInterface->DeviceRequest(&request)) != kIOReturnSuccess)
        IOLog("%s [%04x:%04x]: device request failed (0x%08x).\n", getName(), mVendorId, mProductId, result);
   
    return result;
}

<<<<<<< HEAD
=======
IOReturn BrcmPatchRAM::hciCommandSync(void* command, UInt16 length)
{
    return hciCommandSync(command, length, NULL, NULL);
}

IOReturn BrcmPatchRAM::hciCommandSync(void* command, UInt16 length, void* output, UInt8* outputLength)
{
    IOReturn result;
    
    if ((result = hciCommand(command, length)) == kIOReturnSuccess)
        result = interruptRead(output, outputLength);
  
    return result;
}

>>>>>>> dff2285c
IOReturn BrcmPatchRAM::hciParseResponse(void* response, UInt16 length, void* output, UInt8* outputLength)
{
    HCI_RESPONSE* header = (HCI_RESPONSE*)response;
    
    switch (header->eventCode)
    {
        case HCI_EVENT_COMMAND_COMPLETE:
        {
            HCI_COMMAND_COMPLETE* event = (HCI_COMMAND_COMPLETE*)response;
            
            switch (event->opcode)
            {
                case HCI_OPCODE_READ_VERBOSE_CONFIG:
                    DEBUG_LOG("%s [%04x:%04x]: READ VERBOSE CONFIG complete (status: 0x%02x, length: %d bytes).\n",
                              getName(), mVendorId, mProductId, event->status, header->length);
<<<<<<< HEAD
                    
                    mFirmareVersion = *(UInt16*)(((char*)response) + 10);
                    
                    DEBUG_LOG("%s [%04x:%04x]: Firmware version: v%d.\n",
                              getName(), mVendorId, mProductId, mFirmareVersion + 0x1000);
                    
                    mDeviceState = kFirmwareVersion;
=======
                    
                    DEBUG_LOG("%s [%04x:%04x]: Firmware version: v%d.\n",
                              getName(),
                              mVendorId, mProductId, (*(UInt16*)(((char*)response) + 10)) + 4096);
>>>>>>> dff2285c
                    break;
                case HCI_OPCODE_DOWNLOAD_MINIDRIVER:
                    DEBUG_LOG("%s [%04x:%04x]: DOWNLOAD MINIDRIVER complete (status: 0x%02x, length: %d bytes).\n",
                              getName(), mVendorId, mProductId, event->status, header->length);
<<<<<<< HEAD
                    
                    mDeviceState = kMiniDriverComplete;
=======
>>>>>>> dff2285c
                    break;
                case HCI_OPCODE_LAUNCH_RAM:
                    //DEBUG_LOG("%s [%04x:%04x]: LAUNCH RAM complete (status: 0x%02x, length: %d bytes).\n",
                    //          getName(), mVendorId, mProductId, event->status, header->length);
<<<<<<< HEAD
                    
                    mDeviceState = kInstructionWritten;
=======
>>>>>>> dff2285c
                    break;
                case HCI_OPCODE_END_OF_RECORD:
                    DEBUG_LOG("%s [%04x:%04x]: END OF RECORD complete (status: 0x%02x, length: %d bytes).\n",
                              getName(), mVendorId, mProductId, event->status, header->length);
<<<<<<< HEAD
                    
                    mDeviceState = kFirmwareWritten;
=======
>>>>>>> dff2285c
                    break;
                case HCI_OPCODE_RESET:
                    DEBUG_LOG("%s [%04x:%04x]: RESET complete (status: 0x%02x, length: %d bytes).\n",
                              getName(), mVendorId, mProductId, event->status, header->length);
<<<<<<< HEAD
                    
                    mDeviceState = kResetComplete;
=======
>>>>>>> dff2285c
                    break;
                default:
                    DEBUG_LOG("%s [%04x:%04x]: Event COMMAND COMPLETE (opcode 0x%04x, status: 0x%02x, length: %d bytes).\n",
                              getName(), mVendorId, mProductId, event->opcode, event->status, header->length);
                    break;                    
            }
            
            if (output && outputLength)
            {
                bzero(output, *outputLength);
                
                // Return the received data
                if (*outputLength >= length)
                {
                    DEBUG_LOG("%s [%04x:%04x]: Returning output data %d bytes.\n", getName(), mVendorId, mProductId, length);
                    
                    *outputLength = length;
                    memcpy(output, response, length);
                }
                else
                    // Not enough buffer space for data
                    return kIOReturnMessageTooLarge;
            }
            break;
        }
        case HCI_EVENT_NUM_COMPLETED_PACKETS:
            DEBUG_LOG("%s [%04x:%04x]: Number of completed packets.\n", getName(), mVendorId, mProductId);
            break;
        case HCI_EVENT_CONN_COMPLETE:
            DEBUG_LOG("%s [%04x:%04x]: Connection complete event.\n", getName(), mVendorId, mProductId);
            break;
        case HCI_EVENT_LE_META:
            DEBUG_LOG("%s [%04x:%04x]: Low-Energy meta event.\n", getName(), mVendorId, mProductId);
            break;
        default:
            DEBUG_LOG("%s [%04x:%04x]: Unknown event code (0x%02x).\n", getName(), mVendorId, mProductId, header->eventCode);
            break;
    }
    
    return kIOReturnSuccess;
}

<<<<<<< HEAD
=======
IOReturn BrcmPatchRAM::interruptRead()
{
    return interruptRead(NULL, NULL);
}

IOReturn BrcmPatchRAM::interruptRead(void* output, UInt8* length)
{
    IOReturn result;
    IOBufferMemoryDescriptor* buffer = IOBufferMemoryDescriptor::inTaskWithOptions(kernel_task, 0, 0x200);
    
    IOSleep(10);
    
    if (buffer != NULL)
    {
        if ((result = buffer->prepare()) == kIOReturnSuccess)
        {
            IOByteCount reqCount = buffer->getLength();
            IOByteCount readCount;
            
            if ((result = mInterruptPipe->Read(buffer, 0, 0, reqCount, (IOUSBCompletion*)NULL, &readCount)) == kIOReturnSuccess)
                result = hciParseResponse(buffer->getBytesNoCopy(), readCount, output, length);
            else
                IOLog("%s [%04x:%04x]: Failed to read from interrupt pipe sychronously (0x%08x).\n", getName(),
                      mVendorId, mProductId, result);
        }
        else
            IOLog("%s [%04x:%04x]: Failed to prepare interrupt read memory buffer (0x%08x).\n", getName(),
                  mVendorId, mProductId, result);
        
        if ((result = buffer->complete()) != kIOReturnSuccess)
            IOLog("%s [%04x:%04x]: Failed to complete interrupt read memory buffer (0x%08x).\n", getName(),
                  mVendorId, mProductId, result);
        
        buffer->release();
    }
    else
    {
        IOLog("%s [%04x:%04x]: Unable to allocate interrupt read buffer.\n", getName(), mVendorId, mProductId);
        result = kIOReturnNoMemory;
    }
  
    return result;
}

>>>>>>> dff2285c
IOReturn BrcmPatchRAM::bulkWrite(void* data, UInt16 length)
{
    IOReturn result;
    IOMemoryDescriptor* buffer = IOMemoryDescriptor::withAddress(data, length, kIODirectionIn);
    
    if (buffer)
    {
        if ((result = buffer->prepare()) == kIOReturnSuccess)
        {
            if ((result = mBulkPipe->Write(buffer, 0, 0, buffer->getLength(), (IOUSBCompletion*)NULL)) == kIOReturnSuccess)
            {
                //DEBUG_LOG("%s: Wrote %d bytes to bulk pipe.\n", getName(), length);
            }
            else
                IOLog("%s [%04x:%04x]: Failed to write to bulk pipe (0x%08x).\n", getName(), mVendorId, mProductId, result);
        }
        else
           IOLog("%s [%04x:%04x]: Failed to prepare bulk write memory buffer (0x%08x).\n", getName(), mVendorId, mProductId, result);
        
        if ((result = buffer->complete()) != kIOReturnSuccess)
            IOLog("%s [%04x:%04x]: Failed to complete bulk write memory buffer (0x%08x).\n", getName(), mVendorId, mProductId, result);
        
        buffer->release();
    }
    else
    {
        IOLog("%s [%04x:%04x]: Unable to allocate bulk write buffer.\n", getName(), mVendorId, mProductId);
        result = kIOReturnNoMemory;
    }

    return result;
}

bool BrcmPatchRAM::performUpgrade()
{
    BrcmFirmwareStore* firmwareStore;
    OSArray* instructions;
    OSCollectionIterator* iterator;
    OSData* data;
    
    mDeviceState = kUnknown;
    
    while (true)
    {
        switch (mDeviceState)
        {
            case kUnknown:
                hciCommand(&HCI_VSC_READ_VERBOSE_CONFIG, sizeof(HCI_VSC_READ_VERBOSE_CONFIG));
                break;
            case kFirmwareVersion:
                // Device does not require a firmware patch at this time
                if (mFirmareVersion > 0)
                    return true;
                
                // Unable to retrieve firmware store
                if (!(firmwareStore = getFirmwareStore()))
                    return false;
                
                instructions = firmwareStore->getFirmware(OSDynamicCast(OSString, getProperty("FirmwareKey")));
                
                // Unable to retrieve firmware instructions
                if (!instructions)
                    return false;
                
                // Initiate firmware upgrade
                hciCommand(&HCI_VSC_DOWNLOAD_MINIDRIVER, sizeof(HCI_VSC_DOWNLOAD_MINIDRIVER));
                
                break;
            case kMiniDriverComplete:
                // Write firmware data to bulk pipe
                iterator = OSCollectionIterator::withCollection(instructions);
                
                if (!iterator)
                    return false;
                
                if ((data = OSDynamicCast(OSData, iterator->getNextObject())))
                    bulkWrite((void *)data->getBytesNoCopy(), data->getLength());
                else
                    return false;
                break;
            case kInstructionWritten:
                if ((data = OSDynamicCast(OSData, iterator->getNextObject())))
                    bulkWrite((void *)data->getBytesNoCopy(), data->getLength());
                else
                    // Firmware data fully written
                    hciCommand(&HCI_VSC_END_OF_RECORD, sizeof(HCI_VSC_END_OF_RECORD));
                break;
            case kFirmwareWritten:
                hciCommand(&HCI_RESET, sizeof(HCI_RESET));
                break;
            case kResetComplete:
                resetDevice();
                getDeviceStatus();
                
                return true;
                break;
        }
        
        IOSleep(1);
    }
}
<|MERGE_RESOLUTION|>--- conflicted
+++ resolved
@@ -31,11 +31,7 @@
 OSDefineMetaClassAndStructors(BrcmPatchRAM, IOService)
 
 bool BrcmPatchRAM::init(OSDictionary *dictionary)
-<<<<<<< HEAD
-{
-=======
-{    
->>>>>>> dff2285c
+{
     DEBUG_LOG("BrcmPatchRAM::init\n"); // getName() is not available yet
     return super::init(dictionary);
 }
@@ -61,13 +57,7 @@
 
 bool BrcmPatchRAM::start(IOService *provider)
 {
-<<<<<<< HEAD
     IOLog("%s [%04x:%04x]: Version 0.5a starting.\n", getName(), mVendorId, mProductId);
-=======
-    BrcmFirmwareStore* firmwareStore;
-    
-    IOLog("%s [%04x:%04x]: Version 0.6a starting.\n", getName(), mVendorId, mProductId);
->>>>>>> dff2285c
 
     if (!super::start(provider))
         return false;
@@ -94,25 +84,10 @@
         {
             continousRead();
             
-<<<<<<< HEAD
             if (performUpgrade())
                 IOLog("%s [%04x:%04x]: Firmware upgrade completed successfully.\n", getName(), mVendorId, mProductId);
             else
                 IOLog("%s [%04x:%04x]: Firmware upgrade failed.\n", getName(), mVendorId, mProductId);
-=======
-                    hciCommandSync(&HCI_RESET, sizeof(HCI_RESET));
-                    //queueRead();
-            
-                    IOSleep(50);
-            
-                    resetDevice();
-                
-                    getDeviceStatus();
-                    
-                    IOLog("%s [%04x:%04x]: Firmware upgrade completed successfully.\n", getName(), mVendorId, mProductId);
-                }
-            }
->>>>>>> dff2285c
         }
     }
     
@@ -146,7 +121,6 @@
     super::stop(provider);
 }
 
-<<<<<<< HEAD
 unsigned int BrcmPatchRAM::getDelayValue(const char* key)
 {
     OSNumber* value = OSDynamicCast(OSNumber, getProperty(key));
@@ -164,13 +138,6 @@
     firmwareStore = OSDynamicCast(BrcmFirmwareStore, getResourceService()->getProperty(kBrcmFirmwareStoreService));
     
     if (!firmwareStore)
-=======
-BrcmFirmwareStore* BrcmPatchRAM::getFirmwareStore()
-{
-    BrcmFirmwareStore* firmwareStore = OSDynamicCast(BrcmFirmwareStore, getResourceService()->getProperty(kBrcmFirmwareStoreService));
-    
-    if (firmwareStore == NULL)
->>>>>>> dff2285c
         IOLog("%s [%04x:%04x]: BrcmFirmwareStore does not appear to be available.\n", getName(), mVendorId, mProductId);
     
     return firmwareStore;
@@ -207,12 +174,7 @@
         IOLog("%s [%04x:%04x]: Unable to get device status (0x%08x).\n", getName(), mVendorId, mProductId, result);
         return 0;
     }
-<<<<<<< HEAD
     else DEBUG_LOG("%s [%04x:%04x]: Device status 0x%08x.\n", getName(), mVendorId, mProductId, (int)status);
-=======
-    else
-        DEBUG_LOG("%s [%04x:%04x]: Device status 0x%08x.\n", getName(), mVendorId, mProductId, (int)status);
->>>>>>> dff2285c
     
     return (int)status;
 }
@@ -321,7 +283,6 @@
     }
     
     IOLog("%s [%04x:%04x]: No interface could be located.\n", getName(), mVendorId, mProductId);
-<<<<<<< HEAD
     
     return NULL;
 }
@@ -357,35 +318,6 @@
         .action = readCompletion,
         .parameter = NULL
     };
-=======
-    
-    return NULL;
-}
-
-IOUSBPipe* BrcmPatchRAM::findPipe(UInt8 type, UInt8 direction)
-{
-    IOUSBFindEndpointRequest findEndpointRequest;
-    
-    findEndpointRequest.type = type;
-    findEndpointRequest.direction = direction;
-    
-    IOUSBPipe* pipe = mInterface->FindNextPipe(NULL, &findEndpointRequest, true);
-    
-    if (pipe)
-    {
-        DEBUG_LOG("%s [%04x:%04x]: Located pipe at 0x%02x.\n", getName(), mVendorId, mProductId, pipe->GetEndpointDescriptor()->bEndpointAddress);
-        return pipe;
-    }
-    else
-        IOLog("%s [%04x:%04x]: Unable to locate pipe.\n", getName(), mVendorId, mProductId);
-    
-    return NULL;
-}
-
-IOReturn BrcmPatchRAM::queueRead()
-{
-    IOReturn result;
->>>>>>> dff2285c
     
     IOReturn result;
     
@@ -395,7 +327,6 @@
         {
             IOLog("%s [%04x:%04x]: continuousRead - Failed to queue read (0x%08x)\n", getName(), mVendorId, mProductId, result);
             
-<<<<<<< HEAD
             if (result == kIOUSBPipeStalled)
             {
                 mInterruptPipe->Reset();
@@ -407,67 +338,14 @@
         }
         
     };
-=======
-            mReadQueued = true;
-            
-            if ((result = mInterruptPipe->Read(buffer, 0, 0, buffer->getLength(), &completion)) != kIOReturnSuccess)
-            {
-                mReadQueued = false;
-                IOLog("%s [%04x:%04x]: Error initiating read (0x%08x).\n", getName(), mVendorId, mProductId, result);
-            }
-            else
-            {
-                // Wait until read is complete
-                while (mReadQueued)
-                    IOSleep(1);
-            }
-            
-            if ((result = buffer->complete()) != kIOReturnSuccess)
-             IOLog("%s [%04x:%04x]: Failed to complete queued read memory buffer (0x%08x).\n", getName(), mVendorId, mProductId, result);
-        }
-        else
-            IOLog("%s [%04x:%04x]: Failed to prepare queued read memory buffer (0x%08x).\n", getName(), mVendorId, mProductId, result);
-        
-        buffer->release();
-    }
-    else
-    {
-        IOLog("%s [%04x:%04x]: Unable to allocate read buffer.\n", getName(), mVendorId, mProductId);
-        result = kIOReturnNoMemory;
-    }
-
-    return result;
-}
-
-void BrcmPatchRAM::interruptReadEntry(void* target, void* parameter, IOReturn status, UInt32 bufferSizeRemaining)
-{
-    if (target != NULL)
-        ((BrcmPatchRAM*)target)->interruptReadHandler(parameter, status, bufferSizeRemaining);
->>>>>>> dff2285c
 }
 
 void BrcmPatchRAM::readCompletion(void* target, void* parameter, IOReturn status, UInt32 bufferSizeRemaining)
 {
-<<<<<<< HEAD
     BrcmPatchRAM *me = (BrcmPatchRAM*)target;
     
     switch (status)
     {
-=======
-    IOBufferMemoryDescriptor* buffer = (IOBufferMemoryDescriptor*)parameter;
-    
-    if (buffer == NULL)
-    {
-        IOLog("%s [%04x:%04x]: Queued read, buffer is NULL.\n", getName(), mVendorId, mProductId);
-        return;
-    }
-    
-    switch (status)
-    {
-        case kIOReturnOverrun:
-            DEBUG_LOG("%s [%04x:%04x]: read - kIOReturnOverrun\n", getName(), mVendorId, mProductId);
-            mInterruptPipe->ClearStall();
->>>>>>> dff2285c
         case kIOReturnSuccess:
             me->hciParseResponse(me->mReadBuffer->getBytesNoCopy(), me->mReadBuffer->getLength() - bufferSizeRemaining, NULL, NULL);
             break;
@@ -475,19 +353,11 @@
             // Read loop is done, exit silently
             return;
         case kIOReturnNotResponding:
-<<<<<<< HEAD
             IOLog("%s [%04x:%04x]: Not responding - Delaying next read.\n", me->getName(), me->mVendorId, me->mProductId);
             me->mInterruptPipe->ClearStall();
             IOSleep(100);
             break;
         default:
-            IOLog("%s [%04x:%04x]: readCompletion - IO error (0x%08x)\n", me->getName(), me->mVendorId, me->mProductId, status);
-=======
-            DEBUG_LOG("%s [%04x:%04x]: read - kIOReturnNotResponding\n", getName(), mVendorId, mProductId);
-            break;
-        default:
-            DEBUG_LOG("%s [%04x:%04x]: read - Other (0x%08x)\n", getName(), mVendorId, mProductId, status);
->>>>>>> dff2285c
             break;
     }
     
@@ -532,24 +402,6 @@
     return result;
 }
 
-<<<<<<< HEAD
-=======
-IOReturn BrcmPatchRAM::hciCommandSync(void* command, UInt16 length)
-{
-    return hciCommandSync(command, length, NULL, NULL);
-}
-
-IOReturn BrcmPatchRAM::hciCommandSync(void* command, UInt16 length, void* output, UInt8* outputLength)
-{
-    IOReturn result;
-    
-    if ((result = hciCommand(command, length)) == kIOReturnSuccess)
-        result = interruptRead(output, outputLength);
-  
-    return result;
-}
-
->>>>>>> dff2285c
 IOReturn BrcmPatchRAM::hciParseResponse(void* response, UInt16 length, void* output, UInt8* outputLength)
 {
     HCI_RESPONSE* header = (HCI_RESPONSE*)response;
@@ -565,7 +417,6 @@
                 case HCI_OPCODE_READ_VERBOSE_CONFIG:
                     DEBUG_LOG("%s [%04x:%04x]: READ VERBOSE CONFIG complete (status: 0x%02x, length: %d bytes).\n",
                               getName(), mVendorId, mProductId, event->status, header->length);
-<<<<<<< HEAD
                     
                     mFirmareVersion = *(UInt16*)(((char*)response) + 10);
                     
@@ -573,48 +424,30 @@
                               getName(), mVendorId, mProductId, mFirmareVersion + 0x1000);
                     
                     mDeviceState = kFirmwareVersion;
-=======
-                    
-                    DEBUG_LOG("%s [%04x:%04x]: Firmware version: v%d.\n",
-                              getName(),
-                              mVendorId, mProductId, (*(UInt16*)(((char*)response) + 10)) + 4096);
->>>>>>> dff2285c
                     break;
                 case HCI_OPCODE_DOWNLOAD_MINIDRIVER:
                     DEBUG_LOG("%s [%04x:%04x]: DOWNLOAD MINIDRIVER complete (status: 0x%02x, length: %d bytes).\n",
                               getName(), mVendorId, mProductId, event->status, header->length);
-<<<<<<< HEAD
                     
                     mDeviceState = kMiniDriverComplete;
-=======
->>>>>>> dff2285c
                     break;
                 case HCI_OPCODE_LAUNCH_RAM:
                     //DEBUG_LOG("%s [%04x:%04x]: LAUNCH RAM complete (status: 0x%02x, length: %d bytes).\n",
                     //          getName(), mVendorId, mProductId, event->status, header->length);
-<<<<<<< HEAD
                     
                     mDeviceState = kInstructionWritten;
-=======
->>>>>>> dff2285c
                     break;
                 case HCI_OPCODE_END_OF_RECORD:
                     DEBUG_LOG("%s [%04x:%04x]: END OF RECORD complete (status: 0x%02x, length: %d bytes).\n",
                               getName(), mVendorId, mProductId, event->status, header->length);
-<<<<<<< HEAD
                     
                     mDeviceState = kFirmwareWritten;
-=======
->>>>>>> dff2285c
                     break;
                 case HCI_OPCODE_RESET:
                     DEBUG_LOG("%s [%04x:%04x]: RESET complete (status: 0x%02x, length: %d bytes).\n",
                               getName(), mVendorId, mProductId, event->status, header->length);
-<<<<<<< HEAD
                     
                     mDeviceState = kResetComplete;
-=======
->>>>>>> dff2285c
                     break;
                 default:
                     DEBUG_LOG("%s [%04x:%04x]: Event COMMAND COMPLETE (opcode 0x%04x, status: 0x%02x, length: %d bytes).\n",
@@ -657,53 +490,6 @@
     return kIOReturnSuccess;
 }
 
-<<<<<<< HEAD
-=======
-IOReturn BrcmPatchRAM::interruptRead()
-{
-    return interruptRead(NULL, NULL);
-}
-
-IOReturn BrcmPatchRAM::interruptRead(void* output, UInt8* length)
-{
-    IOReturn result;
-    IOBufferMemoryDescriptor* buffer = IOBufferMemoryDescriptor::inTaskWithOptions(kernel_task, 0, 0x200);
-    
-    IOSleep(10);
-    
-    if (buffer != NULL)
-    {
-        if ((result = buffer->prepare()) == kIOReturnSuccess)
-        {
-            IOByteCount reqCount = buffer->getLength();
-            IOByteCount readCount;
-            
-            if ((result = mInterruptPipe->Read(buffer, 0, 0, reqCount, (IOUSBCompletion*)NULL, &readCount)) == kIOReturnSuccess)
-                result = hciParseResponse(buffer->getBytesNoCopy(), readCount, output, length);
-            else
-                IOLog("%s [%04x:%04x]: Failed to read from interrupt pipe sychronously (0x%08x).\n", getName(),
-                      mVendorId, mProductId, result);
-        }
-        else
-            IOLog("%s [%04x:%04x]: Failed to prepare interrupt read memory buffer (0x%08x).\n", getName(),
-                  mVendorId, mProductId, result);
-        
-        if ((result = buffer->complete()) != kIOReturnSuccess)
-            IOLog("%s [%04x:%04x]: Failed to complete interrupt read memory buffer (0x%08x).\n", getName(),
-                  mVendorId, mProductId, result);
-        
-        buffer->release();
-    }
-    else
-    {
-        IOLog("%s [%04x:%04x]: Unable to allocate interrupt read buffer.\n", getName(), mVendorId, mProductId);
-        result = kIOReturnNoMemory;
-    }
-  
-    return result;
-}
-
->>>>>>> dff2285c
 IOReturn BrcmPatchRAM::bulkWrite(void* data, UInt16 length)
 {
     IOReturn result;
