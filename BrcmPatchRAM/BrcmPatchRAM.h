/*
 *  Released under "The GNU General Public License (GPL-2.0)"
 *
 *  This program is free software; you can redistribute it and/or modify it
 *  under the terms of the GNU General Public License as published by the
 *  Free Software Foundation; either version 2 of the License, or (at your
 *  option) any later version.
 *
 *  This program is distributed in the hope that it will be useful, but
 *  WITHOUT ANY WARRANTY; without even the implied warranty of MERCHANTABILITY
 *  or FITNESS FOR A PARTICULAR PURPOSE. See the GNU General Public License
 *  for more details.
 *
 *  You should have received a copy of the GNU General Public License along
 *  with this program; if not, write to the Free Software Foundation, Inc.,
 *  59 Temple Place, Suite 330, Boston, MA 02111-1307 USA
 *
 */
#ifndef __BrcmPatchRAM__
#define __BrcmPatchRAM__

#include <IOKit/IOService.h>
#include <IOKit/IOLib.h>
#include <IOKit/usb/IOUSBDevice.h>

#include "BrcmFirmwareStore.h"

#define DEFAULT_DELAY 5

enum DeviceState
{
    kUnknown,
    kFirmwareVersion,
    kMiniDriverComplete,
    kInstructionWritten,
    kFirmwareWritten,
    kResetComplete,
};

class BrcmPatchRAM : public IOService
{
    private:
        typedef IOService super;
        OSDeclareDefaultStructors(BrcmPatchRAM);
    
        UInt16 mVendorId;
        UInt16 mProductId;
    
        IOUSBDevice* mDevice = NULL;
        IOUSBInterface* mInterface = NULL;
        IOUSBPipe* mInterruptPipe = NULL;
        IOUSBPipe* mBulkPipe = NULL;
    
        IOUSBCompletion mInterruptCompletion;
        IOBufferMemoryDescriptor* mReadBuffer;
    
<<<<<<< HEAD
        volatile DeviceState mDeviceState = kUnknown;
        volatile uint16_t mFirmareVersion = 0xFFFF;
    
        unsigned int getDelayValue(const char* key);
=======
        static const char* getReturn(IOReturn result);
    
>>>>>>> eea9f879
        BrcmFirmwareStore* getFirmwareStore();
    
        void printDeviceInfo();
        int getDeviceStatus();
    
        bool resetDevice();
        bool setConfiguration(int configurationIndex);
    
        IOUSBInterface* findInterface();
        IOUSBPipe* findPipe(uint8_t type, uint8_t direction);
    
        void continousRead();
        static void readCompletion(void* target, void* parameter, IOReturn status, UInt32 bufferSizeRemaining);
    
        IOReturn hciCommand(void * command, uint16_t length);
        IOReturn hciParseResponse(void* response, uint16_t length, void* output, uint8_t* outputLength);
    
        IOReturn bulkWrite(void* data, uint16_t length);
    
        uint16_t getFirmwareVersion();
    
        bool performUpgrade();
    public:
        virtual IOService* probe(IOService *provider, SInt32 *probeScore);
        virtual bool init(OSDictionary *dictionary = NULL);
        virtual bool start(IOService *provider);
        virtual void stop(IOService *provider);
};

#endif //__BrcmPatchRAM__<|MERGE_RESOLUTION|>--- conflicted
+++ resolved
@@ -54,15 +54,13 @@
         IOUSBCompletion mInterruptCompletion;
         IOBufferMemoryDescriptor* mReadBuffer;
     
-<<<<<<< HEAD
         volatile DeviceState mDeviceState = kUnknown;
         volatile uint16_t mFirmareVersion = 0xFFFF;
     
         unsigned int getDelayValue(const char* key);
-=======
+
         static const char* getReturn(IOReturn result);
-    
->>>>>>> eea9f879
+
         BrcmFirmwareStore* getFirmwareStore();
     
         void printDeviceInfo();
