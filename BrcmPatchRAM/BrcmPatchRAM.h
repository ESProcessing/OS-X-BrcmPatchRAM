/*
 *  Released under "The GNU General Public License (GPL-2.0)"
 *
 *  This program is free software; you can redistribute it and/or modify it
 *  under the terms of the GNU General Public License as published by the
 *  Free Software Foundation; either version 2 of the License, or (at your
 *  option) any later version.
 *
 *  This program is distributed in the hope that it will be useful, but
 *  WITHOUT ANY WARRANTY; without even the implied warranty of MERCHANTABILITY
 *  or FITNESS FOR A PARTICULAR PURPOSE. See the GNU General Public License
 *  for more details.
 *
 *  You should have received a copy of the GNU General Public License along
 *  with this program; if not, write to the Free Software Foundation, Inc.,
 *  59 Temple Place, Suite 330, Boston, MA 02111-1307 USA
 *
 */
#ifndef __BrcmPatchRAM__
#define __BrcmPatchRAM__

#include <IOKit/IOService.h>
#include <IOKit/IOLib.h>
#include <IOKit/usb/IOUSBDevice.h>

#include "BrcmFirmwareStore.h"

#define kDisplayName "DisplayName"
#define kBundleIdentifier "CFBundleIdentifier"
#define kIOUSBDeviceClassName "IOUSBDevice"
#define kAppleBundlePrefix "com.apple."

enum DeviceState
{
    kUnknown,
    kInitialize,
    kFirmwareVersion,
    kMiniDriverComplete,
    kInstructionWrite,
    kInstructionWritten,
    kFirmwareWritten,
    kResetComplete,
    kUpdateComplete
};

class BrcmPatchRAM : public IOService
{
private:
    typedef IOService super;
    OSDeclareDefaultStructors(BrcmPatchRAM);
    
    UInt16 mVendorId;
    UInt16 mProductId;
    
    IOUSBDevice* mDevice = NULL;
    IOUSBInterface* mInterface = NULL;
    IOUSBPipe* mInterruptPipe = NULL;
    IOUSBPipe* mBulkPipe = NULL;
    BrcmFirmwareStore* mFirmwareStore = NULL;
    
    IOUSBCompletion mInterruptCompletion;
    IOBufferMemoryDescriptor* mReadBuffer;
    
    volatile DeviceState mDeviceState = kInitialize;
    volatile uint16_t mFirmareVersion = 0xFFFF;
    
    static const char* getState(DeviceState deviceState);
    
    static OSString* brcmBundleIdentifier;
    static OSString* brcmIOClass;
    static bool initBrcmStrings();
#ifdef DEBUG
    void printPersonalities();
#endif
    void publishPersonality();
    void removePersonality();
    BrcmFirmwareStore* getFirmwareStore();
    void uploadFirmware();
    
    void printDeviceInfo();
    int getDeviceStatus();
    
    bool resetDevice();
    bool setConfiguration(int configurationIndex);
    
    IOUSBInterface* findInterface();
    IOUSBPipe* findPipe(uint8_t type, uint8_t direction);
    
    void continousRead();
    static void readCompletion(void* target, void* parameter, IOReturn status, UInt32 bufferSizeRemaining);
    
    IOReturn hciCommand(void * command, uint16_t length);
    IOReturn hciParseResponse(void* response, uint16_t length, void* output, uint8_t* outputLength);
    
    IOReturn bulkWrite(void* data, uint16_t length);
    
    uint16_t getFirmwareVersion();
<<<<<<< HEAD
    
    bool performUpgrade();
=======

>>>>>>> 3f2beaa5
public:
    virtual IOService* probe(IOService *provider, SInt32 *probeScore);
    virtual bool start(IOService* provider);
    virtual void stop(IOService* provider);
    virtual IOReturn setPowerState(unsigned long which, IOService *whom);

    virtual const char* stringFromReturn(IOReturn rtn);
};

#endif //__BrcmPatchRAM__<|MERGE_RESOLUTION|>--- conflicted
+++ resolved
@@ -65,13 +65,13 @@
     volatile uint16_t mFirmareVersion = 0xFFFF;
     
     static const char* getState(DeviceState deviceState);
-    
     static OSString* brcmBundleIdentifier;
     static OSString* brcmIOClass;
     static bool initBrcmStrings();
 #ifdef DEBUG
     void printPersonalities();
 #endif
+
     void publishPersonality();
     void removePersonality();
     BrcmFirmwareStore* getFirmwareStore();
@@ -95,18 +95,13 @@
     IOReturn bulkWrite(void* data, uint16_t length);
     
     uint16_t getFirmwareVersion();
-<<<<<<< HEAD
     
     bool performUpgrade();
-=======
-
->>>>>>> 3f2beaa5
 public:
     virtual IOService* probe(IOService *provider, SInt32 *probeScore);
     virtual bool start(IOService* provider);
     virtual void stop(IOService* provider);
     virtual IOReturn setPowerState(unsigned long which, IOService *whom);
-
     virtual const char* stringFromReturn(IOReturn rtn);
 };
 
