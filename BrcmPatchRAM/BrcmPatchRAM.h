--- conflicted
+++ resolved
@@ -43,15 +43,8 @@
         typedef IOService super;
         OSDeclareDefaultStructors(BrcmPatchRAM);
     
-<<<<<<< HEAD
-        unsigned int mCommandDelay;
-        unsigned int mBulkTransferDelay;
-        unsigned int mMiniDriverDelay;
-        unsigned int mResetDelay;
-=======
         UInt16 mVendorId;
         UInt16 mProductId;
->>>>>>> 0f5209e5
     
         IOUSBDevice* mDevice = NULL;
         IOUSBInterface* mInterface = NULL;
